--- conflicted
+++ resolved
@@ -6,30 +6,10 @@
 import reward_preprocessing.env  # noqa: F401
 
 
-<<<<<<< HEAD
-def test_empty_maze():
-    env = gym.make("EmptyMaze-v0")
-
-    obs = env.reset()
-    for _ in range(10):
-        action = env.action_space.sample()
-        obs, reward, done, info = env.step(action)
-        if done:
-            obs = env.reset()
-        assert isinstance(obs, np.ndarray)
-        assert isinstance(reward, float)
-        assert isinstance(done, bool)
-        assert isinstance(info, dict)
-    env.close()
-
-
-def test_mujoco():
-    env = gym.make("HalfCheetah-v3")
-=======
 @pytest.mark.parametrize("name", ["EmptyMaze-v0", "MountainCar-v0", "HalfCheetah-v2"])
 def test_env_creation(name):
     env = gym.make(name)
->>>>>>> cb3c7c77
+
 
     obs = env.reset()
     for _ in range(10):
