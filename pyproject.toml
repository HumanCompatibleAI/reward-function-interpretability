[build-system]
requires = ["setuptools", "poetry-core>=1.0.0"]
build-backend = "poetry.core.masonry.api"

[tool.isort]
known_first_party = "reward_preprocessing"
known_third_party = "wandb"
multi_line_output = 3
force_sort_within_sections = true
skip = [".pytype", ".venv"]
profile = "black"

[tool.black]
target-version = ["py39"]

[tool.poetry]
name = "reward_preprocessing"
version = "0.0.1"
description = "Reward preprocessing"
authors = ["Erik Jenner", "Adam Gleave"]

[tool.poetry.dependencies]
python = "=3.9.5"
torch = {version= "^1.12.1", source="torch-cuda"}
stable-baselines3 = "^1.1.0"
sacred = "^0.8.2"
numpy = "^1.21.2"
gym = "^0.21"
tqdm = "^4.62.2"
wandb = "^0.12.1"
sb3-contrib = "^1.1.0"
seals = "^0.1.1"
<<<<<<< HEAD
mazelab = {git = "https://github.com/ejnnr/mazelab"}
imitation = {git = "https://github.com/dfilan/imitation", rev = "f3f425505"}
procgen = {git = "https://github.com/JacobPfau/procgenAISC", rev = "822dd97"}
gym3 = {git = "https://github.com/openai/gym3", rev = "4c38246"}
vegans = {git = "https://github.com/dfilan/vegans"}
Pillow = "^9.2.0"
=======
mazelab = {git = "https://github.com/ejnnr/mazelab", rev = "3042551"}
imitation = {git = "https://github.com/HumanCompatibleAI/imitation", rev = "91c66b7"}
gym3 = {git = "https://github.com/openai/gym3", rev = "4c38246"}  # This version includes some fixes that are not in the newest pip version
# This version has fixes that are not upstream yet
procgen = {git = "https://github.com/JacobPfau/procgenAISC/", rev = "7821f2c00be9a4ff753c6d54b20aed26028ca812"}
torch-lucent = "^0.1.8"
>>>>>>> 3d487074

[tool.poetry.dev-dependencies]
pytest = "^6.2.5"
black = "^22.3"
flake8 = "^3.9.2"
pytype = "^2021.8.24"
flake8-isort = "^4.0.0"

[[tool.poetry.source]]
name = "torch-cuda"
url = "https://download.pytorch.org/whl/cu116"
default = false
secondary = true
<|MERGE_RESOLUTION|>--- conflicted
+++ resolved
@@ -30,21 +30,14 @@
 wandb = "^0.12.1"
 sb3-contrib = "^1.1.0"
 seals = "^0.1.1"
-<<<<<<< HEAD
-mazelab = {git = "https://github.com/ejnnr/mazelab"}
-imitation = {git = "https://github.com/dfilan/imitation", rev = "f3f425505"}
-procgen = {git = "https://github.com/JacobPfau/procgenAISC", rev = "822dd97"}
-gym3 = {git = "https://github.com/openai/gym3", rev = "4c38246"}
-vegans = {git = "https://github.com/dfilan/vegans"}
-Pillow = "^9.2.0"
-=======
 mazelab = {git = "https://github.com/ejnnr/mazelab", rev = "3042551"}
 imitation = {git = "https://github.com/HumanCompatibleAI/imitation", rev = "91c66b7"}
 gym3 = {git = "https://github.com/openai/gym3", rev = "4c38246"}  # This version includes some fixes that are not in the newest pip version
 # This version has fixes that are not upstream yet
 procgen = {git = "https://github.com/JacobPfau/procgenAISC/", rev = "7821f2c00be9a4ff753c6d54b20aed26028ca812"}
 torch-lucent = "^0.1.8"
->>>>>>> 3d487074
+vegans = {git = "https://github.com/dfilan/vegans"}
+Pillow = "^9.2.0"
 
 [tool.poetry.dev-dependencies]
 pytest = "^6.2.5"
