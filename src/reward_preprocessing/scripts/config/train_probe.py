--- conflicted
+++ resolved
@@ -76,8 +76,6 @@
         )
     )
     common = dict(env_name="procgen:procgen-heist-final-obs-v0")
-<<<<<<< HEAD
-=======
     locals()
 
 
@@ -92,5 +90,4 @@
             hid_channels=(96, 256, 384, 384, 256),
         )
     )
->>>>>>> 6300219e
     locals()