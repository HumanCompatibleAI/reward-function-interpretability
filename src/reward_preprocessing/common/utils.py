--- conflicted
+++ resolved
@@ -27,22 +27,14 @@
     def transition_to_tensor(transition):
         obs = transition["obs"]
         if np.issubdtype(obs.dtype, np.integer):
-<<<<<<< HEAD
-            obs = obs.astype(float) / 255.0
-=======
             obs = obs / 255.0
->>>>>>> e61bf0e4
             # For floats we don't divide by 255.0. In that case we assume the
             # observation is already in the range [0, 1].
         act = int(transition["acts"])
         next_obs = transition["next_obs"]
 
         if np.issubdtype(next_obs.dtype, np.integer):
-<<<<<<< HEAD
-            next_obs = next_obs.astype(float) / 255.0
-=======
             next_obs = next_obs / 255.0
->>>>>>> e61bf0e4
 
         transp_obs = np.transpose(obs, (2, 0, 1))
         obs_height = transp_obs.shape[1]
