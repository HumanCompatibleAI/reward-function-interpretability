<<<<<<< HEAD
import math
=======
import random
>>>>>>> 01f2b987
from typing import Any, Callable, Dict, Mapping, Optional, Sequence, Tuple, Type

from gym import spaces
from imitation.algorithms import base
from imitation.data import types
from imitation.data.rollout import flatten_trajectories_with_rew
from imitation.data.types import transitions_collate_fn
from imitation.rewards.reward_nets import RewardNet
from imitation.util import logger as imit_logger
import numpy as np
import torch as th
from torch.utils import data
from tqdm import tqdm
import wandb

from reward_preprocessing.common.utils import (
    TensorTransitionWrapper,
    TransformedDataset,
    log_img_wandb,
    make_transition_to_tensor,
    tensor_to_transition,
)
from reward_preprocessing.vis.reward_vis import LayerNMF


def _normalize_obs(obs: th.Tensor) -> th.Tensor:
    """Normalize by dividing by 255, if obs is uint8, otherwise no change."""
    if obs.dtype == th.uint8:  # Observations saved as int => Normalize to [0, 1]
        obs = obs.float() / 255.0
    return obs.float()  # This ensures we have float tensors and not double tensors.


class SupervisedTrainer(base.BaseImitationAlgorithm):
    """Learns from demonstrations (transitions / trajectories) using supervised
    learning. Has some overlap with base.DemonstrationAlgorithm, but does not train a
    policy.
    """

    def __init__(
        self,
        demonstrations: Sequence[types.TrajectoryWithRew],
        reward_net: RewardNet,
        batch_size: int,
        test_frac: float,
        test_freq: int,
        num_loader_workers: int,
        loss_fn: Callable[[th.Tensor, th.Tensor], th.Tensor],
        frac_zero_reward_retained: Optional[float] = None,
        limit_samples: int = -1,
        test_subset_within_epoch: Optional[int] = None,
        opt_cls: Type[th.optim.Optimizer] = th.optim.Adam,
        opt_kwargs: Optional[Mapping[str, Any]] = None,
        adversarial: bool = False,
        nonsense_reward: Optional[float] = None,
        num_acts: Optional[int] = None,
        vis_frac_per_epoch: Optional[float] = None,
        custom_logger: Optional[imit_logger.HierarchicalLogger] = None,
        allow_variable_horizon: bool = False,
        seed: Optional[int] = None,
        debug_settings: Optional[Mapping[str, Any]] = None,
    ):
        """Creates an algorithm that learns from demonstrations.

        Args:
            demonstrations:
                Demonstrations from an expert as trajectories with reward.
                Trajectories will be used as the dataset for supervised learning.
            reward_net:
                Reward network to train. This code assumes the net expects
                observations to be normalized between 0 and 1.
            batch_size: Batch size to use for training.
            test_frac: Fraction of dataset to use for testing.
            test_freq: Number of batches to train on before testing and logging.
            num_loader_workers: Number of workers to use for dataloader.
            loss_fn:
                Loss function to use for training. Function should not be averaged over
                the batch, but accumulated over the batch. This is because batches
                might have different sizes. SupervisedTrainer will normalize the
                loss per sample (i.e. per transition) for logging.
            frac_zero_reward_retained:
                If not None, remove 1 - (this fraction) of training examples where the
                reward is zero, to manually re-weight the dataset to non-zero reward
                transitions.
            limit_samples: If positive, only use this many samples from the dataset.
            test_subset_within_epoch:
                If not none, only use this many test batches when evaluating test loss
                in the middle of a training epoch.
            opt_cls: Optimizer class to use for training.
            opt_kwargs: Keyword arguments to pass to optimizer.
            adversarial: Train on adversarial examples (aka network visualizations).
            nonsense_reward: Reward to assign to adversarial examples.
            num_acts: Number of acts the network can take.
            vis_frac_per_epoch:
                How many adversarial examples to add to the train set per epoch,
                expressed as a fraction of the original train set.
            custom_logger: Where to log to; if None (default), creates a new logger.
            allow_variable_horizon:
                If False (default), algorithm will raise an
                exception if it detects trajectories of different length during
                training. If True, overrides this safety check. WARNING: variable
                horizon episodes leak information about the reward via termination
                condition, and can seriously confound evaluation. Read
                https://imitation.readthedocs.io/en/latest/guide/variable_horizon.html
                before overriding this.
            debug_settings: Dictionary of various debug settings.
        """
        self._train_loader = None
        self._test_loader = None
        self._train_set = None
        self._shuffle = None
        self._shuffle_generator = None
        super().__init__(
            custom_logger=custom_logger,
            allow_variable_horizon=allow_variable_horizon,
        )
        self._global_batch_step = 0
        self._batch_size = batch_size
        self._test_frac = test_frac
        self._test_freq = test_freq
        self._test_subset_within_epoch = test_subset_within_epoch
        self._num_loader_workers = num_loader_workers
        self._loss_fn = loss_fn

        if frac_zero_reward_retained is not None:
            if frac_zero_reward_retained < 0.0 or frac_zero_reward_retained > 1.0:
                raise ValueError(
                    "frac_zero_reward_retained should be between 0 and 1, is set to"
                    + f"{frac_zero_reward_retained}"
                )

        self._frac_zero_reward_retained = frac_zero_reward_retained

        self.reward_net = reward_net

        self.debug_settings = {} if debug_settings is None else debug_settings

        # Init optimizer
        self._opt = opt_cls(
            self.reward_net.parameters(),
            **opt_kwargs,
        )

        self.limit_samples = limit_samples

        self.adversarial = adversarial
        if self.adversarial:
            if nonsense_reward is None:
                raise ValueError(
                    "Must provide reward value for adversarially generated"
                    + " inputs as the 'nonsense_value' argument."
                )
            if vis_frac_per_epoch is None:
                raise ValueError(
                    "Must specify how many visualizations to add per epoch as a "
                    + "fraction of the train set size, as the 'vis_frac_per_epoch' "
                    + "argument."
                )
            if vis_frac_per_epoch < 0.0 or vis_frac_per_epoch > 1.0:
                raise ValueError(
                    "vis_frac_per_epoch should be between 0 and 1, but is set as "
                    + f"{vis_frac_per_epoch}"
                )
            if num_acts is None:
                raise ValueError(
                    "Must specify how many actions are available in this"
                    + " environment as the 'num_acts' argument."
                )
            self.nonsense_reward = nonsense_reward
            self.vis_frac_per_epoch = vis_frac_per_epoch
            self.wrapped_reward_net = TensorTransitionWrapper(self.reward_net)
            self.num_acts = num_acts

        if demonstrations is not None:
            self.set_demonstrations(demonstrations, seed)

    def set_demonstrations(
        self,
        demonstrations: Sequence[types.TrajectoryWithRew],
        seed: Optional[int] = None,
    ) -> None:
        """Sets train and test dataloaders from trajectories. Trajectories must contain
        reward data."""
        # Trajectories -> Transitions (both with reward)
        dataset = flatten_trajectories_with_rew(demonstrations)
        if self._frac_zero_reward_retained is not None:
            # randomly filter out zero-reward transitions (manual reweighting)
            started = False
            for datum in dataset:
                if (
                    datum["rews"] != 0.0
                    or random.random() < self._frac_zero_reward_retained
                ):
                    if not started:
                        new_obs = datum["obs"][None, :, :, :]
                        new_acts = [datum["acts"]]
                        new_next_obs = datum["next_obs"][None, :, :, :]
                        new_infos = [datum["infos"]]
                        new_dones = [datum["dones"]]
                        new_rews = [datum["rews"]]
                        started = True
                    else:
                        new_obs = np.concatenate(
                            [new_obs, datum["obs"][None, :, :, :]], axis=0
                        )
                        new_acts.append(datum["acts"])
                        new_next_obs = np.concatenate(
                            [new_next_obs, datum["next_obs"][None, :, :, :]], axis=0
                        )
                        new_infos.append(datum["infos"])
                        new_dones.append(datum["dones"])
                        new_rews.append(datum["rews"])
            new_infos = np.array(new_infos)
            new_dones = np.array(new_dones)
            new_rews = np.array(new_rews)
            dataset = types.TransitionsWithRew(
                obs=np.array(new_obs),
                acts=np.array(new_acts),
                infos=np.array(new_infos),
                next_obs=new_next_obs,
                dones=new_dones,
                rews=new_rews,
            )
            print("done filtering dataset")
        if self.limit_samples == 0:
            raise ValueError("Can't train on 0 samples")
        elif self.limit_samples > 0:
            # Instead of taking the first `limit_samples` samples, we take the last,
            # to increase the change that samples include rewards from the end of the
            # trajectory.
            dataset = dataset[-self.limit_samples :]
        # Calculate the dataset split.
        num_test = int(len(dataset) * self._test_frac)
        if num_test <= 0:
            raise ValueError("Test fraction too small, would result in empty test set")
        num_train = len(dataset) - num_test

        # Usually we always shuffle. This concerns both the dataset split and the
        # shuffling when loading data from the Dataloader.
        # If this debug setting is set we disable both shuffling during split and during
        # data loading. Test loader will always be deterministic.
        shuffle = not self.debug_settings.get("disable_dataset_shuffling", False)

        if shuffle:
            if seed is None:
                train, test = data.random_split(dataset, [num_train, num_test])
                shuffle_generator = None
            else:
                shuffle_generator = th.Generator().manual_seed(seed)
                train, test = data.random_split(
                    dataset,
                    [num_train, num_test],
                    generator=shuffle_generator,
                )
        else:
            # Debug setting with disabled shuffling: Non-random split.
            train = data.Subset(dataset, range(num_train))
            test = data.Subset(dataset, range(num_train, num_train + num_test))
            # Not needed, since shuffling is disabled anyway.
            shuffle_generator = None

        assert len(train) > 0, "Train set is empty"
        assert len(test) > 0, "Test set is empty"
        assert (
            len(train) == num_train
        ), f"Train set has wrong length. Is {len(train)}, should be {num_train}"
        assert (
            len(test) == num_test
        ), f"Test set has wrong length. Is {len(test)}, should be {num_test}"

        self._train_set = train
        self._shuffle = shuffle
        self._shuffle_generator = shuffle_generator

        self._train_loader = data.DataLoader(
            self._train_set,
            shuffle=self._shuffle,
            batch_size=self._batch_size,
            num_workers=self._num_loader_workers,
            collate_fn=transitions_collate_fn,
            generator=self._shuffle_generator,
        )
        self._test_loader = data.DataLoader(
            test,
            shuffle=False,
            batch_size=self._batch_size,
            num_workers=self._num_loader_workers,
            collate_fn=transitions_collate_fn,
        )

        if self.adversarial:
            # Figure out how many adversarial examples to add per epoch.
            self.num_vis_per_epoch = int(num_train * self.vis_frac_per_epoch)
            if self.num_vis_per_epoch < 1:
                raise ValueError(
                    "vis_frac_per_epoch is set too low: its value is "
                    + f"{self.vis_frac_per_epoch}, and at that value "
                    + f"{self.num_vis_per_epoch} adversarial examples will be added "
                    + "per epoch. vis_frac_per_epoch should be at least 1 / (size of "
                    + f"train set), and train set has size {num_train}."
                )
            # Generate data for pre-processing for adversarial example purposes.
            tensor_transitions = TransformedDataset(
                dataset, make_transition_to_tensor(self.num_acts)
            )
            transitions_dataloader = data.DataLoader(
                tensor_transitions, shuffle=True, batch_size=self._batch_size
            )
            trans_tens_batch = next(iter(transitions_dataloader))
            self.trans_tens_batch = trans_tens_batch.float()

    def train(
        self,
        num_epochs,
        device,
        callback: Optional[Callable[[int], None]] = None,
    ):
        """Trains the model on the data in train_loader.

        Args:
            num_epochs: Number of epochs to train for.
            device: Device to train on.
            callback: Optional callback to call after each epoch, takes the epoch number
                as the single argument (epoch numbers start at 1).
                Will usually save the network at certain epochs. If network is being
                adversarially trained, should also save the latest network
                visualizations.
        """
        self._logger.log(f"Using optimizer {self._opt}")
        self._logger.log(f"Using loss function {self._loss_fn}")
        self._logger.log("Starting training")

        # Determine test and train loss once before training starts.
        train_loss = self._eval_on_dataset(device, self._loss_fn, self._train_loader)
        self.logger.record("epoch_train_loss", train_loss)
        test_loss = self._eval_on_dataset(device, self._loss_fn, self._test_loader)
        self.logger.record("epoch_test_loss", test_loss)
        # Both will be logged as the 0th batch.
        self.logger.dump(self._global_batch_step)

        for epoch in tqdm(range(1, num_epochs + 1), desc="Epoch"):
            self._train_batch(
                device,
                epoch,
            )
            if self.adversarial:
                self._add_adversarial_inputs(epoch, device)
            if callback is not None:
                callback(epoch)

    def _add_adversarial_inputs(self, epoch: int, device):
        """Generates inputs that max reward_net output, adds them to train data."""
        # Generate dataset of adversarial examples / visualizations.
        vis_obs = []
        vis_acts = []
        vis_next_obs = []
        num_vis_calls = (
            self.num_vis_per_epoch
            if not self.reward_net.use_action
            else math.ceil(self.num_vis_per_epoch / self.num_acts)
        )
        for i in range(num_vis_calls):
            obs, acts, next_obs = self._visualize_network(device)
            if i == 0:
                vis_obs = obs.detach().cpu().numpy()
                vis_acts = acts.detach().cpu().numpy()
                vis_next_obs = next_obs.detach().cpu().numpy()
            else:
                vis_obs = np.concatenate([vis_obs, obs.detach().cpu().numpy()], axis=0)
                vis_acts = np.concatenate(
                    [vis_acts, acts.detach().cpu().numpy()], axis=0
                )
                vis_next_obs = np.concatenate(
                    [vis_next_obs, next_obs.detach().cpu().numpy()], axis=0
                )
        # Turn them into TransitionsWithRew.
        dones = np.array([False] * vis_obs.shape[0])
        infos = np.array([{}] * vis_obs.shape[0])
        rews = np.array([self.nonsense_reward] * vis_obs.shape[0]).astype(np.float32)
        vis_dataset = types.TransitionsWithRew(
            obs=vis_obs,
            acts=vis_acts,
            next_obs=vis_next_obs,
            dones=dones,
            infos=infos,
            rews=rews,
        )

        # Add to the train dataset.
        self._train_set = data.ConcatDataset([self._train_set, vis_dataset])
        self.latest_visualizations = vis_dataset
        self._train_loader = data.DataLoader(
            self._train_set,
            shuffle=self._shuffle,
            batch_size=self._batch_size,
            num_workers=self._num_loader_workers,
            collate_fn=transitions_collate_fn,
            generator=self._shuffle_generator,
        )

    def _visualize_network(self, device):
        num_features = self.num_acts if self.reward_net.use_action else 1

        nmf = LayerNMF(
            model=self.wrapped_reward_net,
            features=num_features,
            layer_name="rew_net_cnn_dense_final",
            model_inputs_preprocess=self.trans_tens_batch.to(device),
            activation_fn="relu",
        )
        visualization_np = nmf.vis_traditional()
        visualization_tens = th.tensor(visualization_np)
        visualization_tens = th.permute(visualization_tens, (0, 3, 1, 2))
        obs, acts, next_obs = tensor_to_transition(visualization_tens)
        # There isn't ever any gradient to the actions, which are just used (if at all)
        # to select which final-layer neuron to read out reward from.
        # So, if actions are meaningful at all, they should go sequentially,
        # since in that eventuality each transition will be chosen to maximize the
        # reward conditioned on some variable action, that action varying sequentially.
        action_nums = th.tensor(list(range(num_features))).to(device)
        return obs, action_nums, next_obs

    def _train_batch(
        self,
        device,
        epoch,
    ):
        """Trains the model on a single batch of data."""
        self.reward_net.train()
        weighted_batch_losses = 0
        sample_count = 0
        for batch_idx, data_dict in enumerate(self._train_loader):
            self._global_batch_step += 1
            model_args, target = self._data_dict_to_model_args_and_target(
                data_dict, device
            )

            self._opt.zero_grad()
            output = self.reward_net(*model_args)
            loss = self._loss_fn(output, target)
            loss.backward()
            self._opt.step()
            # Weigh each loss by the number of samples in the batch. This way we can
            # divide by the number of samples to get the average per-sample loss.
            weighted_batch_losses += loss.item() * len(target)
            sample_count += len(target)
            if batch_idx % self._test_freq == 0:  # Test and log every test_freq batches
                self.logger.record("epoch", epoch)
                # Log the mean loss over the batch.
                self.logger.record("train_loss", loss.item())
                # Determine the mean loss over (a subset of) the test dataset.
                test_loss = self._eval_on_dataset(
                    device,
                    self._loss_fn,
                    self._test_loader,
                    num_iters=self._test_subset_within_epoch,
                )
                self.logger.record("test_loss", test_loss)
                self.logger.dump(self._global_batch_step)

        # At the end of the epoch.
        per_sample_ep_loss = weighted_batch_losses / sample_count
        self.logger.record("epoch_train_loss", per_sample_ep_loss)
        test_loss = self._eval_on_dataset(device, self._loss_fn, self._test_loader)
        self.logger.record("epoch_test_loss", test_loss)
        self._global_batch_step += 1  # dump() must be called with unique step.
        self.logger.dump(self._global_batch_step)

    def _eval_on_dataset(
        self,
        device: str,
        loss_fn: Callable[[th.Tensor, th.Tensor], th.Tensor],
        dataloader: th.utils.data.DataLoader,
        num_iters: Optional[int] = None,
    ) -> float:
        """Evaluate model on provided data loader. Returns loss, averaged over the
        number of samples in the dataset. Model is set to eval mode before evaluation
        and back to train mode afterwards. Set num_iters to only evaluate on a subset.
        """
        self.reward_net.eval()
        weighted_test_loss = 0.0
        # Determine number of items in the dataloader manually, since not every
        # dataloader has a .dataset which supports len() (AFAICT).
        # Also: If dataloader truncates, there are fewer items being used for evaluation
        # than there are in the full (un-truncated) dataset.
        num_items = 0
        i = 0
        with th.no_grad():
            for data_dict in dataloader:
                model_args, target = self._data_dict_to_model_args_and_target(
                    data_dict, device
                )
                output = self.reward_net(*model_args)
                # Sum up batch loss
                weighted_test_loss += loss_fn(output, target).item() * len(target)
                num_items += len(target)  # Count total number of samples
                i += 1
                if num_iters is not None and i == num_iters:
                    # break out of loop early if we don't want to loop over whole test
                    # set
                    break

        sample_test_loss = weighted_test_loss / num_items  # Make it per-sample loss
        self.reward_net.train()

        return sample_test_loss

    def _data_dict_to_model_args_and_target(
        self, data_dict: Dict[str, th.Tensor], device: str
    ) -> Tuple[tuple, th.Tensor]:
        """Turn data dict into structure that the model expects. Perform the following:
        - Normalize observations to be between 0 and 1.
            - Whether the data needs to be changed is determined by the type of
            the observations.
        - Turn actions into one-hot vectors.
        - Move data to correct device.
        - Return as tuple of args that can be passed to forward() and target.

        Args:
            data_dict: Dictionary of data from Transitions dataloader to be passed to
                model.
            device: Device to move data to.

        Returns:
            Tuple of model_args and target.
            modal_args is a tuple of the four model inputs: obs, next_obs, action, and
            done. Target is the target reward.
        """
        obs: th.Tensor = data_dict["obs"].to(device)
        act = data_dict["acts"].to(device)
        next_obs = data_dict["next_obs"].to(device)
        done = data_dict["dones"].to(device)
        target = data_dict["rews"].to(device)

        obs = _normalize_obs(obs)
        next_obs = _normalize_obs(next_obs)

        if isinstance(self.reward_net.action_space, spaces.Discrete):
            num_actions = self.reward_net.action_space.n
        else:
            raise NotImplementedError("Trainer only supports discrete action spaces.")

        if act.dtype != th.long:
            if act.dtype == th.float:
                # Discrete actions should really be saved as integer values, so we
                # give a warning.
                self.logger.warn("Actions are of float type. Converting to int.")
            # Convert to long. This is necessary in order to use integer action
            # as index for one-hot vector.
            # However, unlike above no warning is logged because saving actions as int
            # is fine.
            act = act.long()
        act = th.nn.functional.one_hot(act, num_actions)

        return (obs, act, next_obs, done), target

    def log_data_stats(self):
        """Logs data statistics to logger."""

        self.logger.log("Calculating stats for train data...")
        self._record_stats_for_data("train_data", self._train_loader)
        self.logger.log("Calculating stats for test data...")
        self._record_stats_for_data("test_data", self._test_loader)

    def _record_stats_for_data(self, name: str, dataloader: data.DataLoader) -> None:
        """Calculate useful statistics about a dataset.
        Calculates
        - size of the dataset.
        - mean and standard deviation of observations.
        - mean and standard deviation of rewards.
        - histogram of the rewards.
        - histogram of actions.
        """
        sample_count = 0
        # Holds the mean of each channel for every sample.
        obs_reduced = []
        rewards = []
        actions = []
        dones_count = 0
        for batch_idx, data_dict in enumerate(dataloader):
            obs = data_dict["obs"]
            obs = _normalize_obs(obs)

            rew = data_dict["rews"]
            act = data_dict["acts"]
            done = data_dict["dones"]
            sample_count += obs.shape[0]
            # Dim 0 is for batch, dim 3 is for channels.
            obs_reduced.append(th.mean(obs, dim=[1, 2]))
            rewards.append(rew)
            actions.append(act)
            dones_count += th.sum(done).item()
        obs_tensor = th.cat(obs_reduced, dim=0)
        rew_tensor = th.cat(rewards, dim=0)
        act_tensor = th.cat(actions, dim=0)

        # Collect non-zero rewards.
        non_zero_rew = rew_tensor[rew_tensor != 0]
        num_non_zero_rew = non_zero_rew.shape[0]

        obs_std, obs_mean = th.std_mean(obs_tensor, dim=0)
        rew_std, rew_mean = th.std_mean(rew_tensor, dim=0)
        non_zero_rew_std, non_zero_rew_mean = th.std_mean(non_zero_rew, dim=0)
        non_zero_rew_median = th.median(non_zero_rew)

        rew_hist = wandb.Histogram(rew_tensor, num_bins=11)
        act_hist = wandb.Histogram(act_tensor.float(), num_bins=16)

        # Record the calculated statistics.
        # New version of sb3 doesn't allow duplicate keys after the slash so we also
        # need to add the name there.
        self.logger.record(f"{name}/size_{name}", sample_count)
        for channel_i in range(len(obs_mean)):
            self.logger.record(
                f"{name}/obs_mean_channel{channel_i}_{name}", obs_mean[channel_i]
            )
            self.logger.record(
                f"{name}/obs_std_channel{channel_i}_{name}", obs_std[channel_i]
            )
        self.logger.record(f"{name}/rew_mean_{name}", rew_mean)
        self.logger.record(f"{name}/rew_std_{name}", rew_std)
        self.logger.record(f"{name}/rew_hist_{name}", rew_hist)
        self.logger.record(f"{name}/act_hist_{name}", act_hist)
        self.logger.record(f"{name}/done_mean_{name}", dones_count / sample_count)
        self.logger.record(f"{name}/done_count_{name}", dones_count)
        self.logger.record(f"{name}/non_zero_rew_mean_{name}", non_zero_rew_mean)
        self.logger.record(f"{name}/non_zero_rew_std_{name}", non_zero_rew_std)
        self.logger.record(f"{name}/non_zero_rew_median_{name}", non_zero_rew_median)
        self.logger.record(f"{name}/non_zero_rew_count_{name}", num_non_zero_rew)

    def log_samples(self, log_as_step: bool = False):
        obs_list = []  # To collect all observations to turn into video.
        count = 0
        for data_dict in self._train_loader:
            (
                (
                    obs,
                    act,
                    next_obs,
                    done,
                ),
                target,
            ) = self._data_dict_to_model_args_and_target(data_dict, "cpu")
            obs: th.Tensor
            next_obs: th.Tensor
            obs_list.append(obs)
            for i in range(len(obs)):
                reward = target[i].item()
                # Concatenate obs and next_obs to make a single image of the transition.
                img = np.concatenate([obs[i].numpy(), next_obs[i].numpy()], axis=1)
                if log_as_step:
                    wandb_key = "transition"
                    step = count
                else:
                    wandb_key = f"transition_{count}"
                    step = None

                log_img_wandb(
                    img=img,
                    logger=self.logger,
                    caption=f"Reward {reward}",
                    wandb_key=wandb_key,
                    scale=4,
                    step=step,  # Dump all images together with the first step.
                )
                count += 1

        try:
            # We only import these here to check whether these packages are installed.
            # wandb.Video requires them.
            # However, we don't want them as a hard requirement.
            # pytype: disable=import-error
            import imageio  # noqa: F401
            import moviepy  # noqa: F401

            # pytype: enable=import-error
            # Turn transitions into video.
            obs_tensor = th.cat(obs_list)
            # Vid expects channels first.
            obs_tensor = obs_tensor.permute(0, 3, 1, 2)
            frames = np.uint8(obs_tensor.numpy() * 255)
            self.logger.record("traj_vid", wandb.Video(frames, fps=12))
        except ImportError:
            self.logger.warn(
                "moviepy or imageio not installed. Not logging transitions as video "
                "animation for debugging purposes. If you want to, run "
                "'pip install moviepy imageio'."
            )

        if log_as_step:
            step = count
        else:
            step = 0
        self.logger.dump(step=step)<|MERGE_RESOLUTION|>--- conflicted
+++ resolved
@@ -1,8 +1,5 @@
-<<<<<<< HEAD
 import math
-=======
 import random
->>>>>>> 01f2b987
 from typing import Any, Callable, Dict, Mapping, Optional, Sequence, Tuple, Type
 
 from gym import spaces
