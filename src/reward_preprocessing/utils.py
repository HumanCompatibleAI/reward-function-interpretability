import importlib
from pathlib import Path
import tempfile
<<<<<<< HEAD
from typing import Callable, List, Tuple
=======
from typing import Callable, Sequence, Tuple
>>>>>>> 206cdfcd

import matplotlib.pyplot as plt
import sacred
from stable_baselines3.common.vec_env import VecVideoRecorder
from stable_baselines3.common.vec_env.base_vec_env import VecEnv, VecEnvObs

from reward_preprocessing.datasets import (
    RolloutConfig,
    get_data_loaders,
    get_dynamic_dataset,
    to_torch,
)

EnvFactory = Callable[[], VecEnv]


class ContinuousVideoRecorder(VecVideoRecorder):
    """Modification of the VecVideoRecorder that doesn't restart
    the video when an episode ends.
    """

    def reset(self, start_video=False) -> VecEnvObs:
        obs = self.venv.reset()
        if start_video:
            self.start_video_recorder()
        return obs


class ComposeTransforms:
    def __init__(self, transforms: Sequence[Callable]):
        self.transforms = transforms

    def __call__(self, x):
        for trafo in self.transforms:
            x = trafo(x)
        return x


def add_observers(ex: sacred.Experiment) -> None:
    """Add a config hook to a Sacred Experiment which will add configurable observers.

    A 'run_dir' config field must exist for the Experiment.
    """

    def helper(config, command_name, logger):
        # Just to be safe, we check whether an observer already exists,
        # to avoid adding multiple copies of the same observer
        # (see https://github.com/IDSIA/sacred/issues/300)
        if len(ex.observers) == 0:
            ex.observers.append(sacred.observers.FileStorageObserver(config["run_dir"]))

    ex.config_hook(helper)


def use_rollouts(
    ing: sacred.Ingredient,
) -> Tuple[Callable, Callable]:
    """Add a config scope to a Sacred Experiment which will add configs
    needed for using rollouts.

    Returns a capture function that only needs to be passed a venv factory
    function and returns train and test dataloaders.
    """

    def config():
<<<<<<< HEAD
        # path to a dataset to load transitions from (without extension)
        data_path = None
        rollouts = None  # each element should be a RolloutConfig instance
        # number of workers for the Dataloader (only for static dataset)
        num_workers = 0
        steps = 10000  # number of train transitions
        test_steps = 5000  # number of test transitions
        batch_size = 32  # how many transitions per batch
=======
        data_path = None
        rollouts = None  # each element should be a RolloutConfig instance
        num_workers = 0
        steps = 10000
        test_steps = 5000
        batch_size = 32
>>>>>>> 206cdfcd

        _ = locals()  # make flake8 happy
        del _

    ing.config(config)

    def random_rollouts():
        rollouts = [RolloutConfig(random_prob=1)]
        _ = locals()  # make flake8 happy
        del _

    ing.named_config(random_rollouts)

    def _get_data_loaders(
        env,
        batch_size,
        num_workers,
        _seed,
        data_path,
        rollouts,
        steps,
        test_steps,
    ):
        # turn the rollout configs from ReadOnlyLists into RolloutConfigs
        # (Sacred turns the namedtuples into lists)
        if rollouts is not None:
            rollouts = [RolloutConfig(*x) for x in rollouts]
        return get_data_loaders(
            batch_size,
            num_workers,
            _seed,
            data_path,
            env,
            rollouts,
            steps,
            test_steps,
            transform=to_torch,
        )

    def _get_dataset(
        venv_factory,
        _seed,
        rollouts,
        steps,
        transform=None,
    ):
        # turn the rollout configs from ReadOnlyLists into RolloutConfigs
        # (Sacred turns the namedtuples into lists)
        if rollouts is not None:
            rollouts = [RolloutConfig(*x) for x in rollouts]
        return get_dynamic_dataset(
            venv_factory=venv_factory,
            rollouts=rollouts,
            seed=_seed,
            num=steps,
            transform=transform,
        )

    return ing.capture(_get_data_loaders), ing.capture(_get_dataset)


def sacred_save_fig(fig: plt.Figure, run, filename: str) -> None:
    """Save a matplotlib figure as a Sacred artifact.

    Args:
        fig (plt.Figure): the Figure to be saved
        run: the Sacred run instance (can be obtained via _run
            in captured functions)
        filename (str): the filename for the figure (without extension).
            May also consist of folders, then this hierarchy
            will be respected in the run directory for the Experiment.
    """
    with tempfile.TemporaryDirectory() as dirname:
        plot_path = Path(dirname) / f"{filename}.pdf"
        fig.savefig(plot_path)
        run.add_artifact(plot_path)


def instantiate(module_name: str, class_name: str, **kwargs):
    """Instantiate a class from a string.

    Args:
        module_name (str): the full name of the module the class is located in
        class_name (str): the name of the class to instantiate
        **kwargs: kwargs to pass on to the class constructor

    Returns:
        an instance of the given class
    """
    module = importlib.import_module(module_name)
    cls = getattr(module, class_name)
    return cls(**kwargs)


def get_env_name(env: VecEnv) -> str:
    """Return the name of a vectorized environment (such as 'MountainCar-v0')."""
    # It's only one line but it's a somewhat hard to read and write one
    specs = env.get_attr("spec", indices=[0])
    return specs[0].id<|MERGE_RESOLUTION|>--- conflicted
+++ resolved
@@ -1,11 +1,7 @@
 import importlib
 from pathlib import Path
 import tempfile
-<<<<<<< HEAD
-from typing import Callable, List, Tuple
-=======
 from typing import Callable, Sequence, Tuple
->>>>>>> 206cdfcd
 
 import matplotlib.pyplot as plt
 import sacred
@@ -71,7 +67,6 @@
     """
 
     def config():
-<<<<<<< HEAD
         # path to a dataset to load transitions from (without extension)
         data_path = None
         rollouts = None  # each element should be a RolloutConfig instance
@@ -80,14 +75,6 @@
         steps = 10000  # number of train transitions
         test_steps = 5000  # number of test transitions
         batch_size = 32  # how many transitions per batch
-=======
-        data_path = None
-        rollouts = None  # each element should be a RolloutConfig instance
-        num_workers = 0
-        steps = 10000
-        test_steps = 5000
-        batch_size = 32
->>>>>>> 206cdfcd
 
         _ = locals()  # make flake8 happy
         del _
