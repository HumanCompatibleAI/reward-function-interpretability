--- conflicted
+++ resolved
@@ -3,11 +3,7 @@
 
 from PIL import Image
 from imitation.scripts.common import common as common_config
-<<<<<<< HEAD
-from imitation.util import logger as imit_logger
-=======
 from imitation.util.logger import HierarchicalLogger
->>>>>>> e61bf0e4
 from lucent.modelzoo.util import get_model_layers
 from lucent.optvis import transform
 import matplotlib
@@ -181,15 +177,11 @@
     num_features = nmf.channel_dirs.shape[0]
     rows, columns = 1, num_features
     if pyplot:
-<<<<<<< HEAD
         col_mult = 4 if vis_type == "traditional" else 2
         # figsize is width, height in inches
         fig = plt.figure(figsize=(columns * col_mult, rows * 2))
-=======
-        fig = plt.figure(figsize=(columns * 2, rows * 2))  # width, height in inches
     else:
         fig = None
->>>>>>> e61bf0e4
 
     # Visualize
     if vis_type == "traditional":
@@ -286,18 +278,17 @@
 
 
 def plot_img(
-<<<<<<< HEAD
-    columns,
-    custom_logger,
-    feature_i,
-    fig,
-    img,
-    pyplot,
-    rows,
-    vis_scale,
-    wandb_logging,
+    columns: int,
+    custom_logger: HierarchicalLogger,
+    feature_i: int,
+    fig: Optional[matplotlib.figure.Figure],
+    img: Union[Tuple[np.ndarray, np.ndarray], np.ndarray],
+    pyplot: bool,
+    rows: int,
+    vis_scale: int,
+    wandb_logging: bool,
 ):
-    """Plot the passed image to pyplot and wandb as appropriate."""
+    """Plot the passed image(s) to pyplot and wandb as appropriate."""
     _wandb_log(custom_logger, feature_i, img, vis_scale, wandb_logging)
     if pyplot:
         if isinstance(img, tuple):
@@ -313,32 +304,9 @@
 
 
 def _wandb_log(
-    custom_logger: imit_logger.HierarchicalLogger,
+    custom_logger: HierarchicalLogger,
     feature_i: int,
     img: Union[Tuple[np.ndarray, np.ndarray], np.ndarray],
-=======
-    columns: int,
-    custom_logger: HierarchicalLogger,
-    feature_i: int,
-    fig: Optional[matplotlib.figure.Figure],
-    img: np.ndarray,
-    pyplot: bool,
-    rows: int,
-    vis_scale: int,
-    wandb_logging: bool,
-):
-    """Plot the passed image to pyplot and wandb as appropriate."""
-    _wandb_log(custom_logger, feature_i, img, vis_scale, wandb_logging)
-    if fig is not None and pyplot:
-        fig.add_subplot(rows, columns, feature_i + 1)
-        plt.imshow(img)
-
-
-def _wandb_log(
-    custom_logger: HierarchicalLogger,
-    feature_i: int,
-    img: np.ndarray,
->>>>>>> e61bf0e4
     vis_scale: int,
     wandb_logging: bool,
 ):
@@ -362,7 +330,7 @@
     scale: int,
     feature: int,
     img_type: str,
-    logger: imit_logger.HierarchicalLogger,
+    logger: HierarchicalLogger,
 ) -> None:
     """Log visualized np.ndarray to wandb using given logger.
 
