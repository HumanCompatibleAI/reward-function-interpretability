import os.path as osp
from typing import Optional, Tuple, Union

from imitation.scripts.common import common as common_config
from imitation.util.logger import HierarchicalLogger
from lucent.modelzoo.util import get_model_layers
from lucent.optvis import transform
import matplotlib
from matplotlib import pyplot as plt
import numpy as np
from sacred.observers import FileStorageObserver
import torch as th

from reward_preprocessing.common.utils import (
    RewardGeneratorCombo,
    TensorTransitionWrapper,
    log_np_img_wandb,
    rollouts_to_dataloader,
    tensor_to_transition,
)
from reward_preprocessing.scripts.config.interpret import interpret_ex
from reward_preprocessing.vis.reward_vis import LayerNMF


@interpret_ex.main
def interpret(
    common: dict,
    reward_path: str,
    # TODO: I think at some point it would be cool if this was optional, since these
    # are only used for dataset visualization, dimensionality reduction, and
    # determining the shape of the features. In the case that we aren't doing the first
    # two, we could determine the shape of the features some other way.
    # This would especially help when incorporating a GAN into the procedure, because
    # here the notion of a "rollout" as input into the whole pipeline doesn't make as
    # much sense.
    rollout_path: str,
    limit_num_obs: int,
    pyplot: bool,
    vis_scale: int,
    vis_type: str,
    layer_name: str,
    num_features: Optional[int],
    gan_path: Optional[str] = None,
    l2_coeff: Optional[float] = None,
    img_save_path: Optional[str] = None,
):
    """Run visualization for interpretability.

    Args:
        common:
            Sacred magic: This dict will contain the sacred config settings for the
            sub_section 'common' in the sacred config. These settings are defined in the
            sacred ingredient 'common' in imitation.scripts.common.
        reward_path: Path to the learned supervised reward net.
        rollout_path:
            Rollouts to use for dataset visualization, dimensionality
            reduction, and determining the shape of the features.
        limit_num_obs:
            Limit how many of the transitions from `rollout_path` are used for
            dimensionality reduction. The RL Vision paper uses "a few thousand"
            sampled infrequently from rollouts.
        pyplot: Whether to plot images as pyplot figures.
        vis_scale: Scale the plotted images by this factor.
        vis_type:
            Type of visualization to use. Either "traditional" for gradient-based
            visualization of activations, or "dataset" for dataset visualization.
        layer_name:
            Name of the layer to visualize. To figure this out run this script and the
            available layers in the loaded model will be printed. Available layers will
            be those that are "named" layers in the torch Module, i.e. those that are
            declared as attributes in the torch Module.
        num_features:
            Number of features to use for visualization. The activations will be reduced
            to this size using NMF. If None, performs no dimensionality reduction.
        gan_path:
            Path to the GAN model. This is used to regularize the output of the
            visualization. If None simply visualize reward net without the use
            of a GAN in the pipeline.
        l2_coeff:
            Strength with which to penalize the L2 norm of generated latent vector
            "visualizations" of a GAN-reward model combination. If gan_path is not None,
            this must also not be None.
        img_save_path:
            Directory to save images in. Must end in a /. If None, do not save images.
    """
    if limit_num_obs <= 0:
        raise ValueError(
            f"limit_num_obs must be positive, got {limit_num_obs}. "
            f"It used to be possible to specify -1 to use all observations, however "
            f"I don't think we actually ever want to use all so this is currently not "
            f"implemented."
        )
    if vis_type not in ["dataset", "traditional"]:
        raise ValueError(f"Unknown vis_type: {vis_type}")
    if vis_type == "dataset" and gan_path is not None:
        raise ValueError("GANs cannot be used with dataset visualization.")
    if gan_path is not None and l2_coeff is None:
        raise ValueError("When GANs are used, l2_coeff must be set.")
    if img_save_path is not None and img_save_path[-1] != "/":
        raise ValueError("img_save_path is not a directory, does not end in /")

    # Set up imitation-style logging.
    custom_logger, log_dir = common_config.setup_logging()
    wandb_logging = "wandb" in common["log_format_strs"]

    if pyplot:
        matplotlib.use("TkAgg")

    device = "cuda" if th.cuda.is_available() else "cpu"

    # Load reward not pytorch module
    rew_net = th.load(str(reward_path), map_location=th.device(device))

    if gan_path is None:
        # Imitation reward nets have 4 input args, lucent expects models to only have 1.
        # This wrapper makes it so rew_net accepts a single input which is a
        # transition tensor.
        rew_net = TensorTransitionWrapper(rew_net)
    else:  # Use GAN
        # Combine rew net with GAN.
        gan = th.load(gan_path, map_location=th.device(device))
        rew_net = RewardGeneratorCombo(reward_net=rew_net, generator=gan.generator)

    rew_net.eval()  # Eval for visualization.

    custom_logger.log("Available layers:")
    custom_logger.log(get_model_layers(rew_net))

    # Load the inputs into the model that are used to do dimensionality reduction and
    # getting the shape of activations.
    if gan_path is None:  # This is when analyzing a reward net only.
        # Load trajectories and transform them into transition tensors.
        # TODO: Seeding so the randomly shuffled subset is always the same.
        transition_tensor_dataloader = rollouts_to_dataloader(
            rollouts_paths=rollout_path,
            num_acts=15,
            batch_size=limit_num_obs,
            # This is an upper bound of the number of trajectories we need, since every
            # trajectory has at least 1 transition.
            n_trajectories=limit_num_obs,
        )
        # For dim reductions and gettings activations in LayerNMF we want one big batch
        # of limit_num_obs transitions. So, we simply use that as batch_size and sample
        # the first element from the dataloader.
        inputs: th.Tensor = next(iter(transition_tensor_dataloader))
        inputs = inputs.to(device)
        # Ensure loaded data is FloatTensor and not DoubleTensor.
        inputs = inputs.float()
    else:  # When using GAN.
        # Inputs are GAN samples
        samples = gan.sample(limit_num_obs)
        inputs = samples[:, :, None, None]
        inputs = inputs.to(device)
        inputs = inputs.float()

    # The model to analyse should be a torch module that takes a single input, which
    # should be a torch Tensor.
    # In our case this is one of the following:
    # - A reward net that has been wrapped, so it accepts transition tensors.
    # - A combo of GAN and reward net that accepts latent inputs vectors.
    model_to_analyse = rew_net
    nmf = LayerNMF(
        model=model_to_analyse,
        features=num_features,
        layer_name=layer_name,
        # input samples are used for dim reduction (if features is not
        # None) and for determining the shape of the features.
        model_inputs_preprocess=inputs,
        activation_fn="sigmoid",
    )

    custom_logger.log(f"Dimensionality reduction (to, from): {nmf.channel_dirs.shape}")
    # If these are equal, then of course there is no actual reduction.

    num_features = nmf.channel_dirs.shape[0]
    rows, columns = 1, num_features
    if pyplot:
        col_mult = 4 if vis_type == "traditional" else 2
        # figsize is width, height in inches
        fig = plt.figure(figsize=(columns * col_mult, rows * 2))
    else:
        fig = None

    # Visualize
    if vis_type == "traditional":

        if gan_path is None:
            # List of transforms
            transforms = [
                transform.jitter(2),  # Jitters input by 2 pixel
            ]

            opt_transitions = nmf.vis_traditional(transforms=transforms)
            # This gives as an array that optimizes the objectives, in the shape of the
            # input which is a transition tensor. However, lucent helpfully transposes
            # the output such that the channel dimension is last. Our functions expect
            # channel dim before spatial dims, so we need to transpose it back.
            opt_transitions = opt_transitions.transpose(0, 3, 1, 2)
            # Split the optimized transitions, one for each feature, into separate
            # observations and actions. This function only works with torch tensors.
            obs, acts, next_obs = tensor_to_transition(th.tensor(opt_transitions))
            # obs and next_obs output have channel dim last.
            # acts is output as one-hot vector.

        else:
            # We do not require the latent vectors to be transformed before optimizing.
            # However, we do regularize the L2 norm of latent vectors, to ensure the
            # resulting generated images are realistic.
            opt_latent = nmf.vis_traditional(
                transforms=[],
                l2_coeff=l2_coeff,
                l2_layer_name="generator_network_latent_vec",
            )
            # Now, we put the latent vector thru the generator to produce transition
            # tensors that we can get observations, actions, etc out of
            opt_latent = np.mean(opt_latent, axis=(1, 2))
            opt_latent_th = th.from_numpy(opt_latent).to(th.device(device))
            opt_transitions = gan.generator(opt_latent_th)
            obs, acts, next_obs = tensor_to_transition(opt_transitions)

        # Set of images, one for each feature, add each to plot
        for feature_i in range(next_obs.shape[0]):
            sub_img_obs = obs[feature_i].detach().cpu().numpy()
            sub_img_next_obs = next_obs[feature_i].detach().cpu().numpy()
            plot_img(
                columns,
                custom_logger,
                feature_i,
                fig,
                (sub_img_obs, sub_img_next_obs),
                pyplot,
                rows,
                vis_scale,
                wandb_logging,
            )
            if img_save_path is not None:
                obs_PIL = array_to_image(sub_img_obs, vis_scale)
                obs_PIL.save(img_save_path + f"{feature_i}_obs.png")
                next_obs_PIL = array_to_image(sub_img_next_obs, vis_scale)
                next_obs_PIL.save(img_save_path + f"{feature_i}_next_obs.png")
                custom_logger.log(
                    f"Saved feature {feature_i} viz in dir {img_save_path}."
                )

    elif vis_type == "dataset":
        for feature_i in range(num_features):
            custom_logger.log(f"Feature {feature_i}")

            img, indices = nmf.vis_dataset_thumbnail(
                feature=feature_i, num_mult=4, expand_mult=1
            )

            plot_img(
                columns,
                custom_logger,
                feature_i,
                fig,
                img,
                pyplot,
                rows,
                vis_scale,
                wandb_logging,
            )

    if pyplot:
        plt.show()
    custom_logger.log("Done with dataset visualization.")


def array_to_image(arr: np.ndarray, scale: int) -> Image:
    """Take numpy array on [0,1] scale, return PIL image."""
    return Image.fromarray(np.uint8(arr * 255), mode="RGB").resize(
        size=(arr.shape[0] * scale, arr.shape[1] * scale),
        resample=Image.NEAREST,
    )


def plot_img(
    columns: int,
    custom_logger: HierarchicalLogger,
    feature_i: int,
    fig: Optional[matplotlib.figure.Figure],
    img: Union[Tuple[np.ndarray, np.ndarray], np.ndarray],
    pyplot: bool,
    rows: int,
    vis_scale: int,
    wandb_logging: bool,
):
<<<<<<< HEAD
    """Plot the passed image to pyplot and wandb as appropriate."""

    log_np_img_wandb(
        img,
        custom_logger,
        caption=f"Feature {feature_i}",
        wandb_key=f"feature_{feature_i}",
        wandb_logging=wandb_logging,
        vis_scale=vis_scale,
        # Can't re-use steps unfortunately, so each feature img gets its own step.
        step=feature_i,
    )
    if fig is not None and pyplot:
        fig.add_subplot(rows, columns, feature_i + 1)
        plt.imshow(img)


=======
    """Plot the passed image(s) to pyplot and wandb as appropriate."""
    _wandb_log(custom_logger, feature_i, img, vis_scale, wandb_logging)
    if pyplot:
        if isinstance(img, tuple):
            img_obs = img[0]
            img_next_obs = img[1]
            fig.add_subplot(rows, columns, 2 * feature_i + 1)
            plt.imshow(img_obs)
            fig.add_subplot(rows, columns, 2 * feature_i + 2)
            plt.imshow(img_next_obs)
        else:
            fig.add_subplot(rows, columns, feature_i + 1)
            plt.imshow(img)


def _wandb_log(
    custom_logger: HierarchicalLogger,
    feature_i: int,
    img: Union[Tuple[np.ndarray, np.ndarray], np.ndarray],
    vis_scale: int,
    wandb_logging: bool,
):
    """Plot to wandb if wandb logging is enabled."""
    if wandb_logging:
        if isinstance(img, tuple):
            img_obs = img[0]
            img_next_obs = img[1]
            # TODO(df): check if I have to dump between these
            _wandb_log_(img_obs, vis_scale, feature_i, "obs", custom_logger)
            _wandb_log_(img_next_obs, vis_scale, feature_i, "next_obs", custom_logger)
        else:
            _wandb_log_(img, vis_scale, feature_i, "dataset_vis", custom_logger)

        # Can't re-use steps unfortunately, so each feature img gets its own step.
        custom_logger.dump(step=feature_i)


def _wandb_log_(
    arr: np.ndarray,
    scale: int,
    feature: int,
    img_type: str,
    logger: HierarchicalLogger,
) -> None:
    """Log visualized np.ndarray to wandb using given logger.

    Args:
        - arr: array to turn into image, save.
        - scale: ratio by which to scale up the image.
        - feature: which number feature is being visualized.
        - img_type: "obs" or "next_obs"
        - logger: logger to use.
    """
    if img_type not in ["obs", "next_obs"]:
        err_str = f"img_type should be 'obs' or 'next_obs', but instead is {img_type}"
        raise ValueError(err_str)

    pil_img = array_to_image(arr, scale)
    wb_img = wandb.Image(pil_img, caption=f"Feature {feature}, {img_type}")
    logger.record(f"feature_{feature}_{img_type}", wb_img)


>>>>>>> f501e9e5
def main():
    observer = FileStorageObserver(osp.join("output", "sacred", "interpret"))
    interpret_ex.observers.append(observer)
    interpret_ex.run_commandline()


if __name__ == "__main__":  # pragma: no cover
    main()<|MERGE_RESOLUTION|>--- conflicted
+++ resolved
@@ -1,6 +1,7 @@
 import os.path as osp
 from typing import Optional, Tuple, Union
 
+from PIL import Image
 from imitation.scripts.common import common as common_config
 from imitation.util.logger import HierarchicalLogger
 from lucent.modelzoo.util import get_model_layers
@@ -10,6 +11,7 @@
 import numpy as np
 from sacred.observers import FileStorageObserver
 import torch as th
+import wandb
 
 from reward_preprocessing.common.utils import (
     RewardGeneratorCombo,
@@ -286,10 +288,10 @@
     vis_scale: int,
     wandb_logging: bool,
 ):
-<<<<<<< HEAD
-    """Plot the passed image to pyplot and wandb as appropriate."""
-
-    log_np_img_wandb(
+    """Plot the passed image(s) to pyplot and wandb as appropriate."""
+    _wandb_log(custom_logger, feature_i, img, vis_scale, wandb_logging)
+    """alt: TODO: choose
+        log_np_img_wandb(
         img,
         custom_logger,
         caption=f"Feature {feature_i}",
@@ -299,15 +301,8 @@
         # Can't re-use steps unfortunately, so each feature img gets its own step.
         step=feature_i,
     )
+    """
     if fig is not None and pyplot:
-        fig.add_subplot(rows, columns, feature_i + 1)
-        plt.imshow(img)
-
-
-=======
-    """Plot the passed image(s) to pyplot and wandb as appropriate."""
-    _wandb_log(custom_logger, feature_i, img, vis_scale, wandb_logging)
-    if pyplot:
         if isinstance(img, tuple):
             img_obs = img[0]
             img_next_obs = img[1]
@@ -367,7 +362,6 @@
     logger.record(f"feature_{feature}_{img_type}", wb_img)
 
 
->>>>>>> f501e9e5
 def main():
     observer = FileStorageObserver(osp.join("output", "sacred", "interpret"))
     interpret_ex.observers.append(observer)
