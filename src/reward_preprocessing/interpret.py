import os.path as osp
from typing import Optional

from PIL import Image
from imitation.scripts.common import common as common_config
from imitation.util.logger import HierarchicalLogger
from lucent.modelzoo.util import get_model_layers
from lucent.optvis import transform
import matplotlib
from matplotlib import pyplot as plt
import numpy as np
from sacred.observers import FileStorageObserver
import torch as th
import wandb

from reward_preprocessing.common.utils import (
    TensorTransitionWrapper,
    rollouts_to_dataloader,
    tensor_to_transition,
)
from reward_preprocessing.scripts.config.interpret import interpret_ex
from reward_preprocessing.vis.reward_vis import LayerNMF


@interpret_ex.main
def interpret(
    common: dict,
    reward_path: str,
    # TODO: I think at some point it would be cool if this was optional, since these
    # are only used for dataset visualization, dimensionality reduction, and
    # determining the shape of the features. In the case that we aren't doing the first
    # two, we could determine the shape of the features some other way.
    # This would especially help when incorporating a GAN into the procedure, because
    # here the notion of a "rollout" as input into the whole pipeline doesn't make as
    # much sense.
    rollout_path: str,
    limit_num_obs: int,
    pyplot: bool,
    vis_scale: int,
    vis_type: str,
    layer_name: str,
    num_features: Optional[int],
    contrast_factor: Optional[float],
    activation_fn: Optional[str],
    gan_path: Optional[str],
):
    """Run visualization for interpretability.

    Args:
        common:
            Sacred magic: This dict will contain the sacred config settings for the
            sub_section 'common' in the sacred config. These settings are defined in the
            sacred ingredient 'common' in imitation.scripts.common.
        reward_path: Path to the learned supervised reward net.
        rollout_path:
            Rollouts to use for dataset visualization, dimensionality
            reduction, and determining the shape of the features.
        limit_num_obs:
            Limit how many of the transitions from `rollout_path` are used for
            dimensionality reduction. The RL Vision paper uses "a few thousand"
            sampled infrequently from rollouts.
        pyplot: Whether to plot images as pyplot figures.
        vis_scale: Scale the plotted images by this factor.
        vis_type:
            Type of visualization to use. Either "traditional" for gradient-based
            visualization of activations, or "dataset" for dataset visualization.
        layer_name:
            Name of the layer to visualize. To figure this out run this script and the
            available layers in the loaded model will be printed. Available layers will
            be those that are "named" layers in the torch Module, i.e. those that are
            declared as attributes in the torch Module.
        num_features:
            Number of features to use for visualization. The activations will be reduced
            to this size using NMF. If None, performs no dimensionality reduction.
        contrast_factor:
            Optionally, scale the values of the visualization by this factor *away*
            from a gray image. I.e. if this is set to 1.5 it will make values under
            0.5 smaller by a factor of 1.5 and values above 0.5 larger by this
            factor. The resulting image has a higher contrast compared to the
            original.
        activation_fn:
            tbd
        gan_path:
            Path to the GAN model. This is used to regularize the output of the
            visualization. If None simply visualize reward net without the use
            of a GAN in the pipeline.
    """
    if limit_num_obs <= 0:
        raise ValueError(
            f"limit_num_obs must be positive, got {limit_num_obs}. "
            f"It used to be possible to specify -1 to use all observations, however "
            f"I don't think we actually ever want to use all so this is currently not "
            f"implemented."
        )
    # Set up imitation-style logging.
    custom_logger, log_dir = common_config.setup_logging()
    wandb_logging = "wandb" in common["log_format_strs"]

    if pyplot:
        matplotlib.use("TkAgg")

    device = "cuda" if th.cuda.is_available() else "cpu"

    # Load reward not pytorch module
    rew_net = th.load(str(reward_path), map_location=th.device(device))

    if gan_path is None:
        # Imitation reward nets have 4 input args, lucent expects models to only have 1.
        # This wrapper makes it so rew_net accepts a single input which is a
        # transition tensor.
        rew_net = TensorTransitionWrapper(rew_net)
    else:  # Use GAN
        # Combine rew net with GAN.
        raise NotImplementedError()

    rew_net.eval()  # Eval for visualization.

    custom_logger.log("Available layers:")
    custom_logger.log(get_model_layers(rew_net))

    # Load the inputs into the model that are used to do dimensionality reduction and
    # getting the shape of activations.
    if gan_path is None:  # This is when analyzing a reward net only.
        # Load trajectories and transform them into transition tensors.
        # TODO: Seeding so the randomly shuffled subset is always the same.
        transition_tensor_dataloader = rollouts_to_dataloader(
            rollouts_paths=rollout_path,
            num_acts=15,
            batch_size=limit_num_obs,
            # This is an upper bound of the number of trajectories we need, since every
            # trajectory has at least 1 transition.
            n_trajectories=limit_num_obs,
        )
        # For dim reductions and gettings activations in LayerNMF we want one big batch
        # of limit_num_obs transitions. So, we simply use that as batch_size and sample
        # the first element from the dataloader.
        inputs: th.Tensor = next(iter(transition_tensor_dataloader))
        inputs = inputs.to(device)
        # Ensure loaded data is FloatTensor and not DoubleTensor.
        inputs = inputs.float()
    else:  # When using GAN.
        # Inputs should be some samples of input vectors? Not sure if this is the best
        # way to do this, there might be better options.
        # The important part is that lucent expects 4D tensors as inputs, so increase
        # dimensionality accordingly.
        raise NotImplementedError()

    # The model to analyse should be a torch module that takes a single input, which
    # should be a torch Tensor.
    # In our case this is one of the following:
    # - A reward net that has been wrapped, so it accepts transition tensors.
    # - A combo of GAN and reward net that accepts latent inputs vectors. (TODO)
    model_to_analyse = rew_net
    nmf = LayerNMF(
        model=model_to_analyse,
        features=num_features,
        layer_name=layer_name,
        # input samples are used for dim reduction (if features is not
        # None) and for determining the shape of the features.
        model_inputs_preprocess=inputs,
        activation_fn=activation_fn,

    )

    custom_logger.log(f"Dimensionality reduction (to, from): {nmf.channel_dirs.shape}")
    # If these are equal, then of course there is no actual reduction.

    num_features = nmf.channel_dirs.shape[0]
    rows, columns = 1, num_features
    if contrast_factor is not None:
        # We plot an extra image with increased contrast for each original image.
        # Therefore, we will polot twice as many images.
        columns *= 2
    if pyplot:
        fig = plt.figure(figsize=(columns * 2, rows * 2))  # width, height in inches
    else:
        fig = None

    # Visualize
    if vis_type == "traditional":
        # List of transforms
        transforms = [
            transform.jitter(2),  # Jitters input by 2 pixel
        ]

        opt_transitions = nmf.vis_traditional(transforms=transforms)
        # This gives as an array that optimizes the objectives, in the shape of the
        # input which is a transition tensor. However, lucent helpfully transposes the
        # output such that the channel dimension is last. Our functions expect channel
        # dim before spatial dims, so we need to transpose it back.
        opt_transitions = opt_transitions.transpose(0, 3, 1, 2)
        # Split the optimized transitions, one for each feature, into separate
        # observations and actions. This function only works with torch tensors.
        obs, acts, next_obs = tensor_to_transition(th.tensor(opt_transitions))
        # obs and next_obs output have channel dim last.
        # acts is output as one-hot vector.

        # Step is used so each image can be dumped to the logger (wandb) in a different
        # call. Each call to dump() needs to be called with a consecutive step number.
        # Additionally, this will determine where in the grid pyplot an image is added.
        step = 0
        for feature_i in range(next_obs.shape[0]):
            sub_img = next_obs[feature_i]

            plot_img(
                step,
                columns,
                custom_logger,
                feature_i,
                fig,
                sub_img,
                pyplot,
                rows,
                vis_scale,
                wandb_logging,
            )
            step += 1

            if contrast_factor is not None:
                # Increase the contrast of the image by scaling values away from gray.
                sub_img = (sub_img - 0.5) * contrast_factor + 0.5

                plot_img(
                    step,
                    columns,
                    custom_logger,
                    feature_i,
                    fig,
                    sub_img,
                    pyplot,
                    rows,
                    vis_scale,
                    wandb_logging,
                    scale=contrast_factor,
                )
                step += 1
    elif vis_type == "dataset":
        for feature_i in range(num_features):
            custom_logger.log(f"Feature {feature_i}")

            img, indices = nmf.vis_dataset_thumbnail(
                feature=feature_i, num_mult=4, expand_mult=1
            )

            plot_img(
                feature_i,  # Use feature i simply as step.
                columns,
                custom_logger,
                feature_i,
                fig,
                img,
                pyplot,
                rows,
                vis_scale,
                wandb_logging,
            )
    else:
        raise ValueError(f"Unknown vis_type: {vis_type}.")

    if pyplot:
        plt.show()
    custom_logger.log("Done with dataset visualization.")


def plot_img(
<<<<<<< HEAD
    step: int,
    columns,
    custom_logger,
    feature_i,
    fig: Optional,
    img,
    pyplot,
    rows,
    vis_scale,
    wandb_logging,
    scale: Optional[float] = None,
=======
    columns: int,
    custom_logger: HierarchicalLogger,
    feature_i: int,
    fig: Optional[matplotlib.figure.Figure],
    img: np.ndarray,
    pyplot: bool,
    rows: int,
    vis_scale: int,
    wandb_logging: bool,
>>>>>>> 6ebfecb8
):
    """Plot the passed image to pyplot and wandb as appropriate. If the argument scale
    is passed, this signifies that the image was scaled. This is used to add this
    information to wandb.
    This function will not perform the scaling itself.
    The scaled image will never be plotted to pyplot.
    """
    _wandb_log(step, custom_logger, feature_i, img, vis_scale, wandb_logging, scale)
    if fig is not None and pyplot:
        fig.add_subplot(rows, columns, step + 1)
        plt.imshow(img)


def _wandb_log(
<<<<<<< HEAD
    step: int,
    custom_logger,
=======
    custom_logger: HierarchicalLogger,
>>>>>>> 6ebfecb8
    feature_i: int,
    img: np.ndarray,
    vis_scale: int,
    wandb_logging: bool,
<<<<<<< HEAD
    scale: Optional[float] = None,
    skip_dump: bool = False,
=======
>>>>>>> 6ebfecb8
):
    """Plot to wandb if wandb logging is enabled. If the argument scale is passed, this
    signifies that the image was scaled. This is used to add this information to wandb.
    This function will not perform the scaling itself.
    """
    if wandb_logging:
        wandb_key = f"feature_{feature_i}"
        caption = f"Feature {feature_i}"
        if scale is not None:
            wandb_key += f"_{scale}_scale"
            caption += f" (scaled by {scale})"
        p_img = Image.fromarray(np.uint8(img * 255), mode="RGB").resize(
            size=(img.shape[0] * vis_scale, img.shape[1] * vis_scale),
            resample=Image.NEAREST,
        )
        wb_img = wandb.Image(p_img, caption=caption)
        custom_logger.record(wandb_key, wb_img)
        if not skip_dump:
            # Can't re-use steps unfortunately, so each feature img gets its own step.
            custom_logger.dump(step=step)


def main():
    observer = FileStorageObserver(osp.join("output", "sacred", "interpret"))
    interpret_ex.observers.append(observer)
    interpret_ex.run_commandline()


if __name__ == "__main__":  # pragma: no cover
    main()<|MERGE_RESOLUTION|>--- conflicted
+++ resolved
@@ -263,19 +263,6 @@
 
 
 def plot_img(
-<<<<<<< HEAD
-    step: int,
-    columns,
-    custom_logger,
-    feature_i,
-    fig: Optional,
-    img,
-    pyplot,
-    rows,
-    vis_scale,
-    wandb_logging,
-    scale: Optional[float] = None,
-=======
     columns: int,
     custom_logger: HierarchicalLogger,
     feature_i: int,
@@ -285,7 +272,7 @@
     rows: int,
     vis_scale: int,
     wandb_logging: bool,
->>>>>>> 6ebfecb8
+    scale: Optional[float] = None,
 ):
     """Plot the passed image to pyplot and wandb as appropriate. If the argument scale
     is passed, this signifies that the image was scaled. This is used to add this
@@ -300,21 +287,14 @@
 
 
 def _wandb_log(
-<<<<<<< HEAD
     step: int,
-    custom_logger,
-=======
     custom_logger: HierarchicalLogger,
->>>>>>> 6ebfecb8
     feature_i: int,
     img: np.ndarray,
     vis_scale: int,
     wandb_logging: bool,
-<<<<<<< HEAD
     scale: Optional[float] = None,
     skip_dump: bool = False,
-=======
->>>>>>> 6ebfecb8
 ):
     """Plot to wandb if wandb logging is enabled. If the argument scale is passed, this
     signifies that the image was scaled. This is used to add this information to wandb.
