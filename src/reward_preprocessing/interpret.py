--- conflicted
+++ resolved
@@ -1,14 +1,10 @@
 import os.path as osp
-from typing import Optional
+from typing import Optional, Union
 
 from PIL import Image
 from imitation.scripts.common import common as common_config
-<<<<<<< HEAD
-from imitation.scripts.common import demonstrations
 from imitation.util import logger as imit_logger
-=======
 from lucent.modelzoo.util import get_model_layers
->>>>>>> 253de089
 from lucent.optvis import transform
 import matplotlib
 from matplotlib import pyplot as plt
@@ -22,48 +18,10 @@
     rollouts_to_dataloader,
     tensor_to_transition,
 )
-<<<<<<< HEAD
-from reward_preprocessing.generative_modelling.utils import tensor_to_transition
-from reward_preprocessing.vis.reward_vis import LayerNMF
-
-interpret_ex = Experiment(
-    "interpret",
-    ingredients=[common_config.common_ingredient]
-    # ingredients=[demonstrations.demonstrations_ingredient],
-)
-
-
-@interpret_ex.config
-def defaults():
-    # Path to the learned supervised reward net
-    reward_path = None
-    # Rollouts to use vor dataset visualization
-    rollout_path = None
-    n_expert_demos = None
-    # Limit the number of observations to use for visualization, -1 for all
-    limit_num_obs = -1
-    pyplot = False  # Plot images as pyplot figures
-    vis_scale = 4  # Scale the visualization img by this factor
-    vis_type = "traditional"  # "traditional" or "dataset"
-    layer_name = "reshaped_out"  # Name of the layer to visualize.
-    num_features = 2  # Number of features to use for visualization.
-    gan_path = None
-    img_save_path = None
-
-    locals()  # quieten flake8
-
-
-def uncurry_pad_i2_of_4(arg: Any) -> tuple[None, None, Any, None]:
-    """Pads output with None such that input arg is at index 2 in the output 4-tuple.
-    arg -> (None, None, arg, None)"""
-    tuple = (None, None, arg, None)
-    return tuple
-
-=======
+from reward_preprocessing.generative_modelling.utils import RewardGeneratorCombo
 from reward_preprocessing.scripts.config.interpret import interpret_ex
 from reward_preprocessing.vis.reward_vis import LayerNMF
 
->>>>>>> 253de089
 
 @interpret_ex.main
 def interpret(
@@ -82,43 +40,10 @@
     vis_scale: int,
     vis_type: str,
     layer_name: str,
-<<<<<<< HEAD
-    num_features: int,
+    num_features: Optional[int],
     gan_path: Optional[str] = None,
+    l2_coeff: Optional[float] = None,
     img_save_path: Optional[str] = None,
-):
-    """Sanity check a learned supervised reward net. Evaluate 4 things:
-    - Random policy on env reward
-    - Random policy on learned reward function
-    - Expert policy on env reward
-    - Expert policy on learned reward function
-
-    img_save_path must be a directory, end in a /.
-    """
-
-    if vis_type not in ["dataset", "traditional"]:
-        raise ValueError(f"Unknown vis_type: {vis_type}")
-    if vis_type == "dataset" and gan_path is not None:
-        raise ValueError("GANs cannot be used with dataset visualization.")
-
-    if pyplot:
-        matplotlib.use("TkAgg")
-
-    # Load reward not pytorch module
-
-    device = th.device("cuda") if th.cuda.is_available() else th.device("cpu")
-
-    rew_net = th.load(str(reward_path), map_location=device)
-
-    # If GAN path is specified, combine with a GAN.
-    if gan_path is not None:
-        gan = th.load(gan_path, map_location=device)
-        rew_net = RewardGeneratorCombo(reward_net=rew_net, generator=gan.generator)
-
-    # Set up imitation-style logging
-=======
-    num_features: Optional[int],
-    gan_path: Optional[str],
 ):
     """Run visualization for interpretability.
 
@@ -152,6 +77,12 @@
             Path to the GAN model. This is used to regularize the output of the
             visualization. If None simply visualize reward net without the use
             of a GAN in the pipeline.
+        l2_coeff:
+            Strength with which to penalize the L2 norm of generated latent vector
+            "visualizations" of a GAN-reward model combination. If gan_path is not None,
+            this must also not be None.
+        img_save_path:
+            Directory to save images in. Must end in a /. If None, do not save images.
     """
     if limit_num_obs <= 0:
         raise ValueError(
@@ -160,45 +91,22 @@
             f"I don't think we actually ever want to use all so this is currently not "
             f"implemented."
         )
+    if vis_type not in ["dataset", "traditional"]:
+        raise ValueError(f"Unknown vis_type: {vis_type}")
+    if vis_type == "dataset" and gan_path is not None:
+        raise ValueError("GANs cannot be used with dataset visualization.")
+    if gan_path is not None and l2_coeff is None:
+        raise ValueError("When GANs are used, l2_coeff must be set.")
+    if img_save_path is not None and img_save_path[-1] != "/":
+        raise ValueError("img_save_path is not a directory, does not end in /")
+
+    
     # Set up imitation-style logging.
->>>>>>> 253de089
     custom_logger, log_dir = common_config.setup_logging()
     wandb_logging = "wandb" in common["log_format_strs"]
 
-<<<<<<< HEAD
-    rew_net.eval()
-
-    if vis_type == "traditional" and gan_path is None:
-        rew_net = rew_net.cnn_regressor
-    elif vis_type == "dataset":
-        # See description of class for explanation
-        rew_net = NextStateOnlyModel(rew_net)
-
-    # rew_net = ChannelsFirstToChannelsLast(rew_net)
-
-    # This is due to how lucent works
-    # TODO: this should probably be unified instead of having many different exceptions
-    if vis_type == "traditional":
-        rew_net = FourDimOutput(rew_net)
-    # Argument venv not necessary, as it is ignored for SupvervisedRewardNet
-    # rew_fn = load_reward("SupervisedRewardNet", reward_path, venv=None)
-    # trajs = types.load(rollout_path)
-
-    # Load trajectories for dataset visualization
-    expert_trajs = demonstrations.load_expert_trajs(rollout_path, n_expert_demos)
-    assert isinstance(expert_trajs[0], types.TrajectoryWithRew)
-    expert_trajs = cast(Sequence[types.TrajectoryWithRew], expert_trajs)
-    from lucent.modelzoo.util import get_model_layers
-
-    print("Available layers:")
-    print(get_model_layers(rew_net))
-
-    # Get observations from trajectories
-    observations = np.concatenate([traj.obs for traj in expert_trajs])
-=======
     if pyplot:
         matplotlib.use("TkAgg")
->>>>>>> 253de089
 
     device = "cuda" if th.cuda.is_available() else "cpu"
 
@@ -212,7 +120,8 @@
         rew_net = TensorTransitionWrapper(rew_net)
     else:  # Use GAN
         # Combine rew net with GAN.
-        raise NotImplementedError()
+        gan = th.load(gan_path, map_location=th.device(device))
+        rew_net = RewardGeneratorCombo(reward_net=rew_net, generator=gan.generator)
 
     rew_net.eval()  # Eval for visualization.
 
@@ -244,7 +153,7 @@
     # should be a torch Tensor.
     # In our case this is one of the following:
     # - A reward net that has been wrapped, so it accepts transition tensors.
-    # - A combo of GAN and reward net that accepts latent inputs vectors. (TODO)
+    # - A combo of GAN and reward net that accepts latent inputs vectors.
     model_to_analyse = rew_net
     nmf = LayerNMF(
         model=model_to_analyse,
@@ -263,101 +172,73 @@
     num_features = nmf.channel_dirs.shape[0]
     rows, columns = 1, num_features
     if pyplot:
-<<<<<<< HEAD
-        fig = plt.figure(figsize=(columns * 4, rows * 2))  # width, height in inches
-    for i in range(num_features):
-        print(i)
-
-        # Get the visualization as image
-        if vis_type == "traditional" and gan_path is None:
+        col_mult = 4 if vis_type == "traditional" else 2
+        # figsize is width, height in inches
+        fig = plt.figure(figsize=(columns * col_mult, rows * 2)) 
+
+    # Visualize
+    if vis_type == "traditional":
+
+        if pyplot:
+            fig = plt.figure(figsize=(columns * 4, rows * 2)) 
+        
+        if gan_path is None:
             # List of transforms
             transforms = [
                 transform.jitter(2),  # Jitters input by 2 pixel
-                # Input into model should be 4 tuple, where next_state (3rd arg) is the
-                # observation and other inputs are ignored.
-                # uncurry_pad_i2_of_4,
             ]
 
-            next_obs = nmf.vis_traditional(transforms=transforms)
-            obs = next_obs
-        elif vis_type == "traditional" and gan_path is not None:
-            # TODO(df): see if "input" is a legit name.
-            latent = nmf.vis_traditional(l2_coeff=0.1, l2_layer_name="input")
-            latent_th = th.from_numpy(latent).to(device)
-            trans_tens = gan.generator(latent_th)
-            obs_th, _, next_obs_th = tensor_to_transition(trans_tens)
-            obs = obs_th.detach().cpu().numpy()
-            next_obs = next_obs_th.detach().cpu().numpy()
-        elif vis_type == "dataset":
-            next_obs, indices = nmf.vis_dataset_thumbnail(
-                feature=i, num_mult=4, expand_mult=1
+            opt_transitions = nmf.vis_traditional(transforms=transforms)
+            # This gives as an array that optimizes the objectives, in the shape of the
+            # input which is a transition tensor. However, lucent helpfully transposes
+            # the output such that the channel dimension is last. Our functions expect
+            # channel dim before spatial dims, so we need to transpose it back.
+            opt_transitions = opt_transitions.transpose(0, 3, 1, 2)
+            # Split the optimized transitions, one for each feature, into separate
+            # observations and actions. This function only works with torch tensors.
+            obs, acts, next_obs = tensor_to_transition(th.tensor(opt_transitions))
+            # obs and next_obs output have channel dim last.
+            # acts is output as one-hot vector.
+
+        else:
+            # We do not require the latent vectors to be transformed before optimizing.
+            # However, we do regularize the L2 norm of latent vectors, to ensure the
+            # resulting generated images are realistic.
+            # TODO(df): make that happen.
+            opt_latent = nmf.vis_traditional(
+                transforms=[], l2_coeff=l2_coeff, l2_layer_name="input",
             )
-            obs = next_obs
-        # img = img.astype(np.uint8)
-        # index = indices[0][0]
-        # img = observations[index]
-
-        if wandb_logging:
-            log_arr_to_wandb(
-                obs, vis_scale, feature=i, img_type="obs", logger=custom_logger
-            )
-            log_arr_to_wandb(
-                next_obs,
-                vis_scale,
-                feature=i,
-                img_type="next_obs",
-                logger=custom_logger,
-            )
-            # Can't re-use steps unfortunately, so each feature img gets its own step.
-            custom_logger.dump(step=i)
-        if img_save_path is not None:
-            if img_save_path[-1] != "/":
-                raise ValueError("img_save_path is not a directory, does not end in /")
-            obs_img = array_to_image(obs, vis_scale)
-            obs_img.save(img_save_path + f"{i}_obs.png")
-            next_obs_img = array_to_image(next_obs, vis_scale)
-            next_obs_img.save(img_save_path + f"{i}_next_obs.png")
-        if pyplot:
-            add_to_figure(fig, obs, "obs")
-            add_to_figure(fig, next_obs, "next_obs")
-
-        # show()
-=======
-        fig = plt.figure(figsize=(columns * 2, rows * 2))  # width, height in inches
-
-    # Visualize
-    if vis_type == "traditional":
-        # List of transforms
-        transforms = [
-            transform.jitter(2),  # Jitters input by 2 pixel
-        ]
-
-        opt_transitions = nmf.vis_traditional(transforms=transforms)
-        # This gives as an array that optimizes the objectives, in the shape of the
-        # input which is a transition tensor. However, lucent helpfully transposes the
-        # output such that the channel dimension is last. Our functions expect channel
-        # dim before spatial dims, so we need to transpose it back.
-        opt_transitions = opt_transitions.transpose(0, 3, 1, 2)
-        # Split the optimized transitions, one for each feature, into separate
-        # observations and actions. This function only works with torch tensors.
-        obs, acts, next_obs = tensor_to_transition(th.tensor(opt_transitions))
-        # obs and next_obs output have channel dim last.
-        # acts is output as one-hot vector.
+            # Now, we put the latent vector thru the generator to produce transition
+            # tensors that we can get observations, actions, etc out of
+            opt_latent = np.mean(opt_latent, axis=(1,2))
+            opt_latent_th = th.from_numpy(opt_latent).to(th.device(device))
+            opt_transitions = gan.generator(opt_latent_th)
+            obs, acts, next_obs = tensor_to_transition(opt_transitions)
+
 
         # Set of images, one for each feature, add each to plot
+        # TODO (df): fix merging thing
+        # - add obs and next_obs
         for feature_i in range(next_obs.shape[0]):
-            sub_img = next_obs[feature_i]
+            sub_img_obs = obs[feature_i]
+            sub_img_next_obs = next_obs[feature_i]
             plot_img(
                 columns,
                 custom_logger,
                 feature_i,
                 fig,
-                sub_img,
+                (sub_img_obs, sub_img_next_obs),
                 pyplot,
                 rows,
                 vis_scale,
                 wandb_logging,
             )
+            if img_save_path is not None:
+                obs_PIL = array_to_image(sub_img_obs, vis_scale)
+                obs_PIL.save(img_save_path + f"{feature_i}_obs.png")
+                next_obs_PIL = array_to_image(sub_img_next_obs, vis_scale)
+                next_obs_PIL.save(img_save_path + f"{feature_i}_next_obs.png")
+        
     elif vis_type == "dataset":
         for feature_i in range(num_features):
             custom_logger.log(f"Feature {feature_i}")
@@ -377,16 +258,12 @@
                 vis_scale,
                 wandb_logging,
             )
-    else:
-        raise ValueError(f"Unknown vis_type: {vis_type}.")
-
->>>>>>> 253de089
+
     if pyplot:
         plt.show()
     custom_logger.log("Done with dataset visualization.")
 
 
-<<<<<<< HEAD
 def array_to_image(arr: np.ndarray, scale: int) -> Image:
     """Take numpy array on [0,1] scale, return PIL image."""
     return Image.fromarray(np.uint8(arr * 255), mode="RGBA").resize(
@@ -395,7 +272,55 @@
     )
 
 
-def log_arr_to_wandb(
+def plot_img(
+    columns,
+    custom_logger,
+    feature_i,
+    fig,
+    img,
+    pyplot,
+    rows,
+    vis_scale,
+    wandb_logging,
+):
+    """Plot the passed image to pyplot and wandb as appropriate."""
+    _wandb_log(custom_logger, feature_i, img, vis_scale, wandb_logging)
+    if pyplot:
+        if isinstance(img, tuple):
+            img_obs = img[0]
+            img_next_obs = img[1]
+            fig.add_subplot(rows, columns, 2 * feature_i + 1)
+            plt.imshow(img_obs)
+            fig.add_subplot(rows, columns, 2 * feature_i + 2)
+            plt.imshow(img_next_obs)
+        else:
+            fig.add_subplot(rows, columns, feature_i + 1)
+            plt.imshow(img)
+
+
+def _wandb_log(
+    custom_logger: imit_logger.HierarchicalLogger,
+    feature_i: int,
+    img: Union[tuple[np.ndarray, np.ndarray], np.ndarray],
+    vis_scale: int,
+    wandb_logging: bool,
+):
+    """Plot to wandb if wandb logging is enabled."""
+    if wandb_logging:
+        if isinstance(img, tuple):
+            img_obs = img[0]
+            img_next_obs = img[1]
+            # TODO(df): check if I have to dump between these
+            _wandb_log_(img_obs, vis_scale, feature_i, "obs", custom_logger)
+            _wandb_log_(img_next_obs, vis_scale, feature_i, "next_obs", custom_logger)
+        else:
+            _wandb_log_(img, vis_scale, feature_i, "dataset_vis", custom_logger)
+        
+        # Can't re-use steps unfortunately, so each feature img gets its own step.
+        custom_logger.dump(step=feature_i)
+
+
+def _wandb_log_(
     arr: np.ndarray,
     scale: int,
     feature: int,
@@ -420,49 +345,6 @@
     logger.record(f"feature_{feature}_{img_type}", wb_img)
 
 
-def add_to_figure(fig, img: np.ndarray, img_type: str) -> None:
-    """Add to pyplot figure"""
-    if img_type not in ["obs", "next_obs"]:
-        err_str = f"img_type should be 'obs' or 'next_obs', but instead is {img_type}"
-        raise ValueError(err_str)
-
-    offset = 1 if img_type == "obs" else 2
-
-    if len(img.shape) == 3:
-        fig.add_subplot(rows, columns, 2 * i + offset)
-        plt.imshow(img)
-    elif len(img.shape) == 4:
-        for img_i in range(img.shape[0]):
-            fig.add_subplot(rows, columns, 2 * i + offset)
-            plt.imshow(img[img_i])
-    else:
-        raise ValueError("img should have either 3 or 4 dimensions.")
-=======
-def plot_img(
-    columns, custom_logger, feature_i, fig, img, pyplot, rows, vis_scale, wandb_logging
-):
-    """Plot the passed image to pyplot and wandb as appropriate."""
-    _wandb_log(custom_logger, feature_i, img, vis_scale, wandb_logging)
-    if pyplot:
-        fig.add_subplot(rows, columns, feature_i + 1)
-        plt.imshow(img)
-
-
-def _wandb_log(
-    custom_logger, feature_i: int, img: np.ndarray, vis_scale: int, wandb_logging: bool
-):
-    """Plot to wandb if wandb logging is enabled."""
-    if wandb_logging:
-        p_img = Image.fromarray(np.uint8(img * 255), mode="RGB").resize(
-            size=(img.shape[0] * vis_scale, img.shape[1] * vis_scale),
-            resample=Image.NEAREST,
-        )
-        wb_img = wandb.Image(p_img, caption=f"Feature {feature_i}")
-        custom_logger.record(f"feature_{feature_i}", wb_img)
-        # Can't re-use steps unfortunately, so each feature img gets its own step.
-        custom_logger.dump(step=feature_i)
->>>>>>> 253de089
-
 
 def main():
     observer = FileStorageObserver(osp.join("output", "sacred", "interpret"))
