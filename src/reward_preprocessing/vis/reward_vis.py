"""Port of lucid.scratch.rl_util to PyTorch. APL2.0 licensed."""
from functools import reduce
import logging
from typing import Optional

import lucent.optvis.param as param
import lucent.optvis.render as render
import lucent.optvis.transform as transform
import numpy as np
import scipy.ndimage as nd
import torch as th

from reward_preprocessing.ext.channel_reducer import ChannelReducer
from reward_preprocessing.vis.attribution import get_activations, get_attr
import reward_preprocessing.vis.objectives as objectives_rfi


def argmax_nd(x: np.ndarray, axes: list[int], *, max_rep=np.inf, max_rep_strict=None):
    """Return the indices of the maximum value along the given axes.

    Args:
        x: The array to find the maximum of. Size is (N, M, ...).
        axes: The axes to find the maximum along.
        max_rep: The maximum number of times a value can be repeated. If the
            maximum value is repeated more than this, then the returned indices
            will be None.
        max_rep_strict: If True, then the maximum number of repetitions is
            enforced strictly.
    Returns:
        Tuple of numpy arrays, each of size (N,). The values in each array represent the
        x and y coordinates in the original array M, ... dimensions. The coordinates are
        the maximum value for that sample.
        E.g. for x of size (N, M, K), the returned tuple will be (N,) and (N,), where
        the first element of the tuple has values from 0 to M-1, and the second element
        from 0 to K-1.
    """
    if max_rep <= 0:
        raise ValueError("max_rep must be greater than 0.")
    if max_rep_strict is None and not np.isinf(max_rep):
        raise ValueError("if max_rep_strict is not set if max_rep must be infinite.")
    # Make it so the axes we want to find the maximum along are the first ones...
    perm = list(range(len(x.shape)))
    for axis in reversed(axes):
        loc = perm.index(axis)
        perm = [axis] + perm[:loc] + perm[loc + 1 :]
    # ... by transposing like this.
    x = x.transpose(perm)
    shape = x.shape
    # Number of elements in those axes.
    axes_size = reduce(lambda a, b: a * b, shape[: len(axes)], 1)
    x = x.reshape([axes_size, -1])  # Flatten
    # Array containing for every sample the indices sorted by the values at that index,
    # largest values first.
    indices = np.argsort(-x, axis=0)
    result = indices[0].copy()  # The indices of the maximum values.
    counts = np.zeros(len(indices), dtype=int)
    unique_values, unique_counts = np.unique(result, return_counts=True)
    counts[unique_values] = unique_counts
    # For every i we look at every index and see if it is repeated too often, if so we
    # take the ith biggest index instead. We then update the counts and repeat this
    # with a bigger i, until we have an i where no index is repeated too often, then
    # we stop.
    for i in range(1, len(indices) + (0 if max_rep_strict else 1)):
        # Get the actual maxima and then sort them, order contains indices that sort
        # maxima with smallest maximum first.
        order = np.argsort(x[result, range(len(result))])
        result_in_order = result[order]  # The indices of maxima, but sorted
        current_counts = counts.copy()
        changed = False
        for j in range(len(order)):
            # Index of jth maximum (lowest maxs first) in orginal array.
            value = result_in_order[j]
            if current_counts[value] > max_rep:  # If there are more counts for this idx
                pos = order[j]  # position of jth max in result
                # Use the ith largest max instead. So for i=1, don't use largest max,
                # but instead second largest and so on. new_value is not the actual
                # maximum, but its index.
                new_value = indices[i % len(indices)][pos]
                result[pos] = new_value  # Update which maximum should be in results
                # Update the respective counts.
                current_counts[value] -= 1
                counts[value] -= 1
                counts[new_value] += 1
                changed = True
        if not changed:
            break
    result = result.reshape(shape[len(axes) :])
    # Returns a tuple of the indexes of maximal values.
    return np.unravel_index(result, shape[: len(axes)])


@objectives.wrap_objective()
def l2_objective(layer_name, coefficient, batch=None):
    """L2 norm of specified layer, multiplied by the given coeff."""
    @objectives.handle_batch(batch)
    def inner(model):
        return coefficient * th.sqrt(th.sum(model(layer_name)**2))
    return inner


class LayerNMF:
    acts_reduced: np.ndarray

    def __init__(
        self,
        model,
        layer_name,
<<<<<<< HEAD
        obses,
        device,
        obses_full=None,
        features=10,
=======
        model_inputs_preprocess,
        model_inputs_full=None,
        features: Optional[int] = 10,
>>>>>>> 253de089
        *,
        attr_layer_name: Optional[str] = None,
        attr_opts={"integrate_steps": 10},
        activation_fn: Optional[str] = None,
    ):
        """Use Non-negative matrix factorization dimensionality reduction to then do
        visualization.


        Args:
            model: The PyTorch model to analyze. Can be reward net or policy net.
            layer_name: The name of the layer to analyze.
<<<<<<< HEAD
            obses: Dataset of observations to analyze.
            device: PyTorch device to load observations to. Should be same device that
                reward net is on.
            obses_full:
            features: Number of features to use in NMF.
=======
            model_inputs_preprocess:
                Tensor of inputs to the model to use for preprocessing for
                visualization. Used for dimensionality reduction, if applicable, and
                for determining shape of activations in the model.
            model_inputs_full:
                Tensor containing all data to use for dataset visualization. If None,
                use model_inputs_preprocess.
            features:
                Number of features to use in NMF. None performs no dimensionality
                reduction.
>>>>>>> 253de089
            attr_layer_name:
                Name of the layer of attributions to apply NMF to. If None, apply NMF to
                activations.
            attr_opts:
               Options passed to get_grad_or_attr() from
               reward_preprocessing.vis.attribution.
            activation_fn:
                An optional additional activation function to apply to the activations.
                Sometimes "activations" in the model did not go through an actual
                activation function, e.g. the output of a reward net. If this
                activation function is specified, we will apply the respective function
                before doing NMF. This is especially important if activations (such as
                reward output) can have negative values.
        """
        if attr_layer_name is not None:
            logging.warning(
                "Doing gradient-based feature visualization on attributions might not "
                "work 100% correctly yet."
            )

        self.model = model
        self.layer_name = layer_name
        self.model_inputs_preprocess = model_inputs_preprocess
        self.model_inputs_full = model_inputs_full
        if self.model_inputs_full is None:
            self.model_inputs_full = model_inputs_preprocess
        self.features = features
        self.pad_h = 0
        self.pad_w = 0
        self.padded_obses = self.model_inputs_full
        # We want to reduce dim 1, which is the convention for channel dim in *lucent*
        # (not lucid). We assume different channels correspond to different features
        # for benefits of interpretability (as the do e.g. in the rl vision distill
        # paper). This is used for ChannelReducers.
        reduction_dim = 1
        if self.features is None:
            self.reducer = None
        else:
<<<<<<< HEAD
            self.reducer = ChannelReducer(features)
        activations = get_acts(model, layer_name, obses, device)
=======
            # Dimensionality reduction using NMF.
            self.reducer = ChannelReducer(features, reduction_dim=reduction_dim)
        activations = get_activations(model, layer_name, model_inputs_preprocess)
>>>>>>> 253de089

        # Apply activation function if specified.
        if activation_fn == "sigmoid":
            activations = th.sigmoid(activations)
        elif activation_fn is not None:
            raise ValueError(f"Unsupported activation_fn: {activation_fn}")

        # From this point on activations should be non-negative.
        if activations.min() < 0:
            logging.warning(
                f"LayerNMF: activations for layer {layer_name} have negative values."
            )

<<<<<<< HEAD
        self.patch_h = self.obses_full.shape[1] / activations.shape[1]
        self.patch_w = self.obses_full.shape[2] / activations.shape[2]
        if self.reducer is None:
            self.acts_reduced = activations.cpu()
            self.channel_dirs = np.eye(self.acts_reduced.shape[-1])
=======
        self.patch_h = self.model_inputs_full.shape[2] / activations.shape[2]
        self.patch_w = self.model_inputs_full.shape[3] / activations.shape[3]
        if self.reducer is None:  # No dimensionality reduction.
            # Activations are only used for dim reduction and to determine the shape
            # of the features. The former is compatible between torch and numpy (both
            # support .shape), so calling .numpy() is not really necessary. However,
            # for consistency we do it here. Consequently, self.acts_reduced is always
            # a numpy array.
            self.acts_reduced = activations.numpy()
            self.channel_dirs = np.eye(self.acts_reduced.shape[1])
>>>>>>> 253de089
            self.transform = lambda acts: acts.copy()
            self.inverse_transform = lambda acts: acts.copy()
        else:  # Perform NMF dimensionality reduction.
            if attr_layer_name is None:
<<<<<<< HEAD
                self.acts_reduced = self.reducer.fit_transform(activations.cpu())
=======
                # Perform the NMF reduction and return reduced tensor.
                self.acts_reduced = self.reducer.fit_transform(activations)
>>>>>>> 253de089
            else:
                attrs = (
                    get_attr(
                        model,
                        attr_layer_name,
                        layer_name,
                        model_inputs_preprocess,
                        **attr_opts,
                    )
                    .detach()
                    .numpy()
                )
                attrs_signed = np.concatenate(
                    [np.maximum(0, attrs), np.maximum(0, -attrs)], axis=0
                )
<<<<<<< HEAD
                self.reducer.fit(attrs_signed)
                self.acts_reduced = self.reducer.transform(activations.cpu())
=======
                # Use torch tensors so it is the same data type as 'activations', which
                # is a torch tensor.
                self.reducer.fit(th.tensor(attrs_signed))
                self.acts_reduced = self.reducer.transform(activations)
>>>>>>> 253de089
            self.channel_dirs = self.reducer._reducer.components_
            self.transform = lambda acts: self.reducer.transform(acts.cpu())
            self.inverse_transform = lambda acts_r: ChannelReducer._apply_flat(
<<<<<<< HEAD
                self.reducer._reducer.inverse_transform, acts_r.cpu()
=======
                self.reducer._reducer.inverse_transform,
                acts_r,
                reduction_dim=reduction_dim,
>>>>>>> 253de089
            )
        # Transform into torch tensor instead of numpy array, because this is expected
        # later on.
        self.channel_dirs = th.tensor(self.channel_dirs)

    def vis_traditional(
        self,
        feature_list=None,
        *,
        transforms=[transform.jitter(2)],
        l2_coeff=0.0,
        l2_layer_name=None,
    ) -> np.ndarray:
        if feature_list is None:
            # Feature dim is at index 1
            feature_list = list(range(self.acts_reduced.shape[1]))
        try:
            feature_list = list(feature_list)
        except TypeError:
            feature_list = [feature_list]

        obj = sum(
            [
                objectives_rfi.direction_neuron_dim_agnostic(
                    self.layer_name, self.channel_dirs[feature], batch=feature
                )
                for feature in feature_list
            ]
        )
        if l2_coeff != 0.0:
<<<<<<< HEAD
            assert (
                l2_layer_name is not None
            ), "l2_layer_name must be specified if l2_coeff is non-zero"
            obj -= l2_objective(l2_layer_name, l2_coeff)
        param_f = lambda: param.image(64, batch=len(feature_list))
=======
            raise NotImplementedError("L2 regularization coming soon.")
            # TODO: add this back in
            # assert (
            #     l2_layer_name is not None
            # ), "l2_layer_name must be specified if l2_coeff is non-zero"
            # obj -= objectives.L2(l2_layer_name) * l2_coeff
        input_shape = tuple(self.model_inputs_preprocess.shape[1:])

        def param_f():
            return param.image(
                channels=input_shape[0],
                h=input_shape[1],
                w=input_shape[2],
                batch=len(feature_list),
            )

>>>>>>> 253de089
        return render.render_vis(
            self.model,
            obj,
            param_f=param_f,
            transforms=transforms,
            # Don't use this preprocessing, this uses some default normalization for
            # ImageNet torchvision models, which of course assumes 3 channels and square
            # images as inputs
            preprocess=False,
            # This makes it so input is passed through the model at least once, which
            # is necessary to get the feature activations.
            verbose=True,
            # We work with fixed image sizes since our models do not accept arbitrary
            # sizes. If this is set to None (the default), the image will be upsampled
            # to (3, 224, 224).
            # Image size should be the spatial size (excluding channels).
            fixed_image_size=input_shape[1:],
            # Disable because our inputs ("images") are not actually images but
            # multidimensional tensors.
            show_image=False,
        )[-1]

    def pad_obses(self, *, expand_mult=1):
        pad_h = np.ceil(self.patch_h * expand_mult).astype(int)
        pad_w = np.ceil(self.patch_w * expand_mult).astype(int)
        if pad_h > self.pad_h or pad_w > self.pad_w:
            self.pad_h = pad_h
            self.pad_w = pad_w
            # The image shape we want to pad to (only 2d i.e. height and width).
            self.padded_obses = (
                np.indices(
                    (
                        self.model_inputs_full.shape[2] + self.pad_h * 2,
                        self.model_inputs_full.shape[3] + self.pad_w * 2,
                    )
                ).sum(axis=0)
                % 2
            )  # Checkered pattern.
            self.padded_obses = self.padded_obses * 0.25 + 0.75  # Adjust color.
            self.padded_obses = self.padded_obses.astype(self.model_inputs_full.dtype)
            # Add dims for batch and channel.
            self.padded_obses = self.padded_obses[None, None, ...]
            # Repeat for correct number of images.
            self.padded_obses = self.padded_obses.repeat(
                self.model_inputs_full.shape[0], axis=0
            )
            # Repeat channel dimension.
            self.padded_obses = self.padded_obses.repeat(3, axis=1)
            self.padded_obses[
                :, :, self.pad_h : -self.pad_h, self.pad_w : -self.pad_w
            ] = self.model_inputs_full

    def get_patch(self, obs_index, pos_h, pos_w, *, expand_mult=1):
        left_h = self.pad_h + (pos_h - 0.5 * expand_mult) * self.patch_h
        right_h = self.pad_h + (pos_h + 0.5 * expand_mult) * self.patch_h
        left_w = self.pad_w + (pos_w - 0.5 * expand_mult) * self.patch_w
        right_w = self.pad_w + (pos_w + 0.5 * expand_mult) * self.patch_w
        slice_h = slice(int(round(left_h)), int(round(right_h)))
        slice_w = slice(int(round(left_w)), int(round(right_w)))
        return self.padded_obses[obs_index, :, slice_h, slice_w]

    def vis_dataset(self, feature, *, subdiv_mult=1, expand_mult=1, top_frac=0.1):
        """Visualize a dataset of patches that maximize a given feature.

        Args:
            feature: The feature to visualize. Can be an integer or a list of integers.
        """
        logging.warning(
            "Dataset-based feature visualization seems to still have some problems."
        )
        acts_h, acts_w = self.acts_reduced.shape[2:]
        zoom_h = subdiv_mult - (subdiv_mult - 1) / (acts_h + 2)
        zoom_w = subdiv_mult - (subdiv_mult - 1) / (acts_w + 2)
        acts_subdiv = self.acts_reduced[..., feature]
        acts_subdiv = np.pad(acts_subdiv, [(0, 0), (1, 1), (1, 1)], mode="edge")
        acts_subdiv = nd.zoom(acts_subdiv, [1, zoom_h, zoom_w], order=1, mode="nearest")
        acts_subdiv = acts_subdiv[:, 1:-1, 1:-1]
        if acts_subdiv.size == 0:
            raise RuntimeError(
                f"subdiv_mult of {subdiv_mult} too small for "
                f"{self.acts_reduced.shape[1]}x{self.acts_reduced.shape[2]} "
                "activations"
            )
        poses = np.indices((acts_h + 2, acts_w + 2)).transpose((1, 2, 0))
        poses = nd.zoom(
            poses.astype(float), [zoom_h, zoom_w, 1], order=1, mode="nearest"
        )
        poses = poses[1:-1, 1:-1, :] - 0.5
        with np.errstate(divide="ignore"):
            max_rep = np.ceil(
                np.divide(
                    acts_subdiv.shape[1] * acts_subdiv.shape[2],
                    acts_subdiv.shape[0] * top_frac,
                )
            )
        obs_indices = argmax_nd(
            acts_subdiv, axes=[0], max_rep=max_rep, max_rep_strict=False
        )[0]
        self.pad_obses(expand_mult=expand_mult)
        patches = []
        patch_acts = np.zeros(obs_indices.shape)
        for i in range(obs_indices.shape[0]):
            patches.append([])
            for j in range(obs_indices.shape[1]):
                obs_index = obs_indices[i, j]
                pos_h, pos_w = poses[i, j]
                patch = self.get_patch(obs_index, pos_h, pos_w, expand_mult=expand_mult)
                patches[i].append(patch)
                patch_acts[i, j] = acts_subdiv[obs_index, i, j]
        patch_acts_max = patch_acts.max()
        opacities = patch_acts / (1 if patch_acts_max == 0 else patch_acts_max)
        for i in range(obs_indices.shape[0]):
            for j in range(obs_indices.shape[1]):
                opacity = opacities[i, j][None, None, None]
                opacity = opacity.repeat(patches[i][j].shape[0], axis=0)
                opacity = opacity.repeat(patches[i][j].shape[1], axis=1)
                patches[i][j] = np.concatenate([patches[i][j], opacity], axis=-1)
        return (
            np.concatenate(
                [np.concatenate(patches[i], axis=1) for i in range(len(patches))],
                axis=0,
            ),
            obs_indices.tolist(),
        )

    def vis_dataset_thumbnail(
        self, feature, *, num_mult=1, expand_mult=1, max_rep=None
    ):
        """Visualize a dataset of patches that maximize a given feature.

        Args:
            feature: The feature to visualize. Can be an integer or a list of integers.
            num_mult: Height and width of the grid of thumbnails.
            expand_mult: Multiplier for the size of the thumbnails.
            max_rep: Maximum number of times the same observation can appear.
        """
        logging.warning(
            "Dataset-based feature visualization seems to still have some problems."
        )
        if max_rep is None:
            max_rep = num_mult
        if self.acts_reduced.shape[0] < num_mult**2:
            raise RuntimeError(
                f"At least {num_mult ** 2} observations are required to produce"
                " a thumbnail visualization."
            )
        # Feature dim = channel dim = second dim
        acts_feature = self.acts_reduced[:, feature]
        pos_indices = argmax_nd(
            acts_feature, axes=[1, 2], max_rep=max_rep, max_rep_strict=True
        )
        # The actual maximum values of the activations, accroding to max_rep setting.
        acts_single = acts_feature[
            range(acts_feature.shape[0]), pos_indices[0], pos_indices[1]
        ]
        # Sort the activations in descending order and take the num_mult**2 strongest.
        # activations.
        obs_indices = np.argsort(-acts_single, axis=0)[: num_mult**2]
        # Coordinates of the strongest activation in each observation.
        coords = np.array(list(zip(*pos_indices)), dtype=[("h", int), ("w", int)])[
            obs_indices
        ]
        # Sort by indices.
        indices_order = np.argsort(coords, axis=0, order=("h", "w"))
        # Make into num_mult x num_mult grid.
        indices_order = indices_order.reshape((num_mult, num_mult))
        # Also order in the second dimension.
        for i in range(num_mult):
            indices_order[i] = indices_order[i][
                np.argsort(coords[indices_order[i]], axis=0, order="w")
            ]
        # obs_indices now contains the indices of the observations in the order as
        # ordered above.
        obs_indices = obs_indices[indices_order]
        poses = np.array(pos_indices).transpose()[obs_indices] + 0.5
        self.pad_obses(expand_mult=expand_mult)
        patches = []
        patch_acts = np.zeros((num_mult, num_mult))
        patch_shapes = []
        for i in range(num_mult):
            patches.append([])
            for j in range(num_mult):
                obs_index = obs_indices[i, j]
                pos_h, pos_w = poses[i, j]
                patch = self.get_patch(obs_index, pos_h, pos_w, expand_mult=expand_mult)
                patches[i].append(patch)
                patch_acts[i, j] = acts_single[obs_index]
                patch_shapes.append(patch.shape)
        patch_acts_max = patch_acts.max()
        opacities = patch_acts / (1 if patch_acts_max == 0 else patch_acts_max)
        patch_min_h = np.array([s[1] for s in patch_shapes]).min()
        patch_min_w = np.array([s[2] for s in patch_shapes]).min()
        for i in range(num_mult):
            for j in range(num_mult):
                opacity = opacities[i, j][None, None, None]
                opacity = opacity.repeat(patches[i][j].shape[1], axis=1)
                opacity = opacity.repeat(patches[i][j].shape[2], axis=2)
                patches[i][j] = np.concatenate([patches[i][j], opacity], axis=0)
                patches[i][j] = patches[i][j][:, :patch_min_h, :patch_min_w]
        # Concat first along y dim then along x dim to have 1 big image that is a grid
        # of the smaller images.
        return (
            np.concatenate(
                [np.concatenate(patches[i], axis=2) for i in range(len(patches))],
                axis=1,
            ),
            obs_indices.tolist(),
        )<|MERGE_RESOLUTION|>--- conflicted
+++ resolved
@@ -105,16 +105,9 @@
         self,
         model,
         layer_name,
-<<<<<<< HEAD
-        obses,
-        device,
-        obses_full=None,
-        features=10,
-=======
         model_inputs_preprocess,
         model_inputs_full=None,
         features: Optional[int] = 10,
->>>>>>> 253de089
         *,
         attr_layer_name: Optional[str] = None,
         attr_opts={"integrate_steps": 10},
@@ -127,13 +120,6 @@
         Args:
             model: The PyTorch model to analyze. Can be reward net or policy net.
             layer_name: The name of the layer to analyze.
-<<<<<<< HEAD
-            obses: Dataset of observations to analyze.
-            device: PyTorch device to load observations to. Should be same device that
-                reward net is on.
-            obses_full:
-            features: Number of features to use in NMF.
-=======
             model_inputs_preprocess:
                 Tensor of inputs to the model to use for preprocessing for
                 visualization. Used for dimensionality reduction, if applicable, and
@@ -144,7 +130,6 @@
             features:
                 Number of features to use in NMF. None performs no dimensionality
                 reduction.
->>>>>>> 253de089
             attr_layer_name:
                 Name of the layer of attributions to apply NMF to. If None, apply NMF to
                 activations.
@@ -183,14 +168,9 @@
         if self.features is None:
             self.reducer = None
         else:
-<<<<<<< HEAD
-            self.reducer = ChannelReducer(features)
-        activations = get_acts(model, layer_name, obses, device)
-=======
             # Dimensionality reduction using NMF.
             self.reducer = ChannelReducer(features, reduction_dim=reduction_dim)
         activations = get_activations(model, layer_name, model_inputs_preprocess)
->>>>>>> 253de089
 
         # Apply activation function if specified.
         if activation_fn == "sigmoid":
@@ -204,13 +184,6 @@
                 f"LayerNMF: activations for layer {layer_name} have negative values."
             )
 
-<<<<<<< HEAD
-        self.patch_h = self.obses_full.shape[1] / activations.shape[1]
-        self.patch_w = self.obses_full.shape[2] / activations.shape[2]
-        if self.reducer is None:
-            self.acts_reduced = activations.cpu()
-            self.channel_dirs = np.eye(self.acts_reduced.shape[-1])
-=======
         self.patch_h = self.model_inputs_full.shape[2] / activations.shape[2]
         self.patch_w = self.model_inputs_full.shape[3] / activations.shape[3]
         if self.reducer is None:  # No dimensionality reduction.
@@ -221,17 +194,12 @@
             # a numpy array.
             self.acts_reduced = activations.numpy()
             self.channel_dirs = np.eye(self.acts_reduced.shape[1])
->>>>>>> 253de089
             self.transform = lambda acts: acts.copy()
             self.inverse_transform = lambda acts: acts.copy()
         else:  # Perform NMF dimensionality reduction.
             if attr_layer_name is None:
-<<<<<<< HEAD
-                self.acts_reduced = self.reducer.fit_transform(activations.cpu())
-=======
                 # Perform the NMF reduction and return reduced tensor.
                 self.acts_reduced = self.reducer.fit_transform(activations)
->>>>>>> 253de089
             else:
                 attrs = (
                     get_attr(
@@ -247,25 +215,17 @@
                 attrs_signed = np.concatenate(
                     [np.maximum(0, attrs), np.maximum(0, -attrs)], axis=0
                 )
-<<<<<<< HEAD
-                self.reducer.fit(attrs_signed)
-                self.acts_reduced = self.reducer.transform(activations.cpu())
-=======
                 # Use torch tensors so it is the same data type as 'activations', which
                 # is a torch tensor.
                 self.reducer.fit(th.tensor(attrs_signed))
                 self.acts_reduced = self.reducer.transform(activations)
->>>>>>> 253de089
+
             self.channel_dirs = self.reducer._reducer.components_
             self.transform = lambda acts: self.reducer.transform(acts.cpu())
             self.inverse_transform = lambda acts_r: ChannelReducer._apply_flat(
-<<<<<<< HEAD
-                self.reducer._reducer.inverse_transform, acts_r.cpu()
-=======
                 self.reducer._reducer.inverse_transform,
                 acts_r,
                 reduction_dim=reduction_dim,
->>>>>>> 253de089
             )
         # Transform into torch tensor instead of numpy array, because this is expected
         # later on.
@@ -296,19 +256,11 @@
             ]
         )
         if l2_coeff != 0.0:
-<<<<<<< HEAD
-            assert (
-                l2_layer_name is not None
-            ), "l2_layer_name must be specified if l2_coeff is non-zero"
+            if l2_layer_name is None:
+                raise ValueError(
+                    "l2_layer_name must be specified if l2_coeff is non-zero"
+                )
             obj -= l2_objective(l2_layer_name, l2_coeff)
-        param_f = lambda: param.image(64, batch=len(feature_list))
-=======
-            raise NotImplementedError("L2 regularization coming soon.")
-            # TODO: add this back in
-            # assert (
-            #     l2_layer_name is not None
-            # ), "l2_layer_name must be specified if l2_coeff is non-zero"
-            # obj -= objectives.L2(l2_layer_name) * l2_coeff
         input_shape = tuple(self.model_inputs_preprocess.shape[1:])
 
         def param_f():
@@ -319,7 +271,6 @@
                 batch=len(feature_list),
             )
 
->>>>>>> 253de089
         return render.render_vis(
             self.model,
             obj,
