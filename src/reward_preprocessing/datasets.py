"""Module for datasets consisting of transition-reward pairs."""
from pathlib import Path
import random
<<<<<<< HEAD
from typing import Callable, List, NamedTuple, Optional, Tuple
=======
from typing import Callable, NamedTuple, Optional, Sequence, Tuple
>>>>>>> 206cdfcd
import warnings

import numpy as np
from stable_baselines3.common.base_class import BaseAlgorithm
from stable_baselines3.common.policies import BasePolicy
from stable_baselines3.common.vec_env import VecEnv
import torch

from reward_preprocessing.policy import get_policy
from reward_preprocessing.transition import Transition, get_transitions


class RolloutConfig(NamedTuple):
    random_prob: float
    agent_path: Optional[str] = None
    weight: float = 1.0


class MixedDataset(torch.utils.data.IterableDataset):
    """Combine different IterableDatasets in a weighted mix.

    This is somewhat similar to Pytorch's ChainDataset, but it will
    mix the order of datasets randomly and it will stop as soon as
    one dataset is exhausted (so it's not guaranteed to return all
    items in all datasets). This is done to avoid biasing the results
    towards larger datasets.

    The recommended way of using this class together with DynamicRewardData
    is to set num=None in each of the DynamicRewardData instances
    and then set num only for this class (if desired at all).
    This will give a dataset of a fixed size, which can
    also be accessed with len(...).

    Args:
        datasets: list of iterable-style datasets
        weights: weights for each of the datasets. If None (default),
            all datasets are weighted equally.
        num: maximum number of elements to return. If None (default),
            don't restrict the dataset size. The iteration will then
            either stop if a dataset is exhausted or never (if all
            datasets are infinite).
        seed: seed for the internal RNG
    """

    def __init__(
        self,
<<<<<<< HEAD
        datasets: List[torch.utils.data.IterableDataset],
        weights: Optional[List[float]] = None,
=======
        datasets: Sequence[torch.utils.data.IterableDataset],
        weights: Optional[Sequence[float]] = None,
>>>>>>> 206cdfcd
        num: Optional[int] = None,
        seed: int = 0,
    ):
        super().__init__()
        self.datasets = datasets
        self.state_shape = datasets[0].state_shape
<<<<<<< HEAD
        self.action_shape = datasets[0].action_shape
        for dataset in datasets:
            if dataset.state_shape != self.state_shape:
                raise ValueError("All datasets must have matching state spaces.")
            if dataset.action_shape != self.action_shape:
                raise ValueError("All datasets must have matching action spaces.")
=======
        for dataset in datasets:
            if dataset.state_shape != self.state_shape:
                raise ValueError("All datasets must have matching state spaces.")
>>>>>>> 206cdfcd
        self.weights = weights
        self.num = num
        self.yielded = 0
        self.rng = random.Random(seed)

    def __iter__(self):
        # if self.num is None, then we just go until a dataset
        # is empty (or forever if they are all infinite).
        # Otherwise, we stop after returning self.num results
        iters = [iter(d) for d in self.datasets]
        while self.num is None or self.yielded < self.num:
            # pick a dataset at random
            iterator = self.rng.choices(iters, self.weights)[0]
            # This may raise a StopIteration exception if the dataset
            # is emptied. But that's what we want: as soon as one
            # of the datasets is empty and is selected,
            # this MixedDataset should also stop the iteration
            # in order to avoid bias.
            yield next(iterator)
            self.yielded += 1

    def __len__(self):
<<<<<<< HEAD
=======
        """Maximum number of transitions in the dataset or None if infinite.

        Warning: the actual number of transitions might be lower
        if one of the constituent datasets is too small!"""
>>>>>>> 206cdfcd
        return self.num


class StoredRewardData(torch.utils.data.Dataset):
    """Dataset of transition-reward pairs.

    Without any transforms, the outputs are Tuples consisting
    of a Transition instance and a scalar reward value for that
    transition.

    Args:
        path: path to the stored dataset (in .npz format).
            Doesn't need to contain the .npz extension.
        train: whether to use the training or test set.
        transform: transforms to apply
    """

    def __init__(
        self,
        path: Path,
        train: bool = True,
        transform: Optional[Callable] = None,
    ):
<<<<<<< HEAD
        # If you change the data loading code here, also change it
        # in get_worker_init_fn
=======
>>>>>>> 206cdfcd
        npz = np.load(path.with_suffix(".npz"))
        self.mode = "train" if train else "test"
        self.data = {
            "states": npz[f"{self.mode}_states"],
            "actions": npz[f"{self.mode}_actions"],
            "next_states": npz[f"{self.mode}_next_states"],
            "rewards": npz[f"{self.mode}_rewards"],
            "dones": npz[f"{self.mode}_dones"],
        }
<<<<<<< HEAD
=======
        assert self.data["states"].shape == self.data["next_states"].shape
        assert (
            len(self.data["states"])
            == len(self.data["actions"])
            == len(self.data["rewards"])
            == len(self.data["dones"])
        )
>>>>>>> 206cdfcd
        self.transform = transform
        self.state_shape = self.data["states"].shape[1:]
        self.action_shape = self.data["actions"].shape[1:]

    def __getitem__(self, k):
        state = self.data["states"][k]
        action = self.data["actions"][k]
        next_state = self.data["next_states"][k]
        reward = self.data["rewards"][k]
        done = self.data["dones"][k]

        out = Transition(state, action, next_state, done), reward

        if self.transform:
            out = self.transform(out)

        return out

    def __len__(self):
        return self.data["states"].shape[0]


class DynamicRewardData(torch.utils.data.IterableDataset):
    """Dataset of transition-reward pairs.

    In contrast to StoredRewardData, transitions are generated
    on the fly using a trained agent or by sampling actions
    randomly.

    Args:
        venv (VecEnv): a vectorized gym environment
        policy (optional): how to get actions. If None (default), actions
            are sampled randomly. Alternatively, can be a stable-baselines BasePolicy or
            BaseAlgorithm instance. Finally, this can be any function that takes
            in an array of observations and returns an array or list of actions
            for those observations.
        deterministic_policy (bool, optional): Whether to use deterministic actions
            or stochastic ones. Only relevant if a stable-baselines policy is used.
            Defaults to True.
        num (int, optional): Number of transitions to return. If None (default),
            an infinite generator is returned.
        transform: transforms to apply
    """

    def __init__(
        self,
        venv: VecEnv,
        policy=None,
        deterministic_policy: bool = True,
        num: Optional[int] = None,
        transform: Optional[Callable] = None,
        seed: int = 0,
    ):
        super().__init__()
        self.transform = transform
        self.venv = venv
        self.policy = policy
        self.deterministic_policy = deterministic_policy
        self.num = num
        self.state_shape = venv.observation_space.shape
        self.action_shape = venv.action_space.shape

        # seed environment and policy
        self.venv.seed(seed)
        # the action space uses a distinct random seed from the environment
        # itself, which is important if we use randomly sampled actions
        self.venv.action_space.np_random.seed(seed)
        if isinstance(self.policy, (BasePolicy, BaseAlgorithm)):
            self.policy.set_random_seed(seed)  # type: ignore

    def __iter__(self):
        for out in get_transitions(
            self.venv, self.policy, self.deterministic_policy, self.num
        ):
            if self.transform:
                out = self.transform(out)
            yield out

    def __len__(self):
<<<<<<< HEAD
=======
        """Number of transitions in the dataset or None if infinite."""
>>>>>>> 206cdfcd
        return self.num


def to_torch(x: Tuple[Transition, float]) -> Tuple[Transition, torch.Tensor]:
    transition, reward = x
    # when we want pytorch tensors, we'll almost always want float as the dtype
    # to pass it into our models
    transition = transition.apply(lambda x: torch.as_tensor(x, dtype=torch.float32))
    reward = torch.tensor(reward).float()

    return transition, reward


def collate_fn(
    data: Sequence[Tuple[Transition, torch.Tensor]]
) -> Tuple[Transition, torch.Tensor]:
    """Custom collate function for RewardData.

    Since RewardData returns Transition instances, the default Pytorch
    collate function doesn't work for it. Use this one instead:
    >>> dl = DataLoader(dataset, collate_fn=collate_fn, ...)
    """
    return (
        Transition(
            torch.stack([t.state for t, r in data]),
            torch.stack([t.action for t, r in data]),
            torch.stack([t.next_state for t, r in data]),
            torch.stack([t.done for t, r in data]),
        ),
        torch.stack([r for t, r in data]),
    )


def get_dynamic_dataset(
<<<<<<< HEAD
    rollouts: List[RolloutConfig],
=======
    rollouts: Sequence[RolloutConfig],
>>>>>>> 206cdfcd
    venv_factory: Callable[[], VecEnv],
    transform: Optional[Callable] = None,
    seed: int = 0,
    num: Optional[int] = None,
):
    datasets = []
    weights = []
<<<<<<< HEAD
    for cfg in rollouts:
        # environments are seeded by DynamicRewardData, this will already
        # ensure they all have different seeds
        venv = venv_factory()
        policy = get_policy(cfg.random_prob, cfg.agent_path, venv)
        train_data = DynamicRewardData(venv, policy, transform=transform, seed=seed + 1)
        datasets.append(train_data)
        weights.append(cfg.weight)

    return MixedDataset(datasets, weights, num, seed)
=======
    for i, cfg in enumerate(rollouts):
        # environments are seeded by DynamicRewardData, this will already
        # ensure they all have different seeds
        venv = venv_factory()
        policy = get_policy(cfg.random_prob, cfg.agent_path, venv.action_space)
        train_data = DynamicRewardData(venv, policy, transform=transform, seed=seed + i)
        datasets.append(train_data)
        weights.append(cfg.weight)

    # maybe this is too paranoid but we've already used `seed` for the
    # dynamic reward data, so we use `seed - 1` here
    return MixedDataset(datasets, weights, num, seed - 1)
>>>>>>> 206cdfcd


def _get_stored_data_loaders(
    batch_size: int,
    num_workers: int,
    data_path: str,
    num_train: Optional[int] = None,
    num_test: Optional[int] = None,
    transform: Optional[Callable] = None,
) -> Tuple[torch.utils.data.DataLoader, torch.utils.data.DataLoader]:
    path = Path(data_path)
    train_data = StoredRewardData(path, transform=transform, train=True)
    test_data = StoredRewardData(path, transform=transform, train=False)
    if num_train is not None and num_train > len(train_data):
        warnings.warn("Fewer training samples than asked for are available.")
    if num_test is not None and num_test > len(test_data):
        warnings.warn("Fewer test samples than asked for are available.")

    train_loader = torch.utils.data.DataLoader(
        train_data,
        batch_size=batch_size,
        shuffle=True,
        num_workers=num_workers,
        collate_fn=collate_fn,
    )
    test_loader = torch.utils.data.DataLoader(
        test_data,
        batch_size=batch_size,
        shuffle=False,
        num_workers=num_workers,
        collate_fn=collate_fn,
    )
    return train_loader, test_loader


def _get_dynamic_data_loaders(
    batch_size: int,
    seed: int,
    venv_factory: Callable[[], VecEnv],
<<<<<<< HEAD
    rollouts: List[RolloutConfig],
=======
    rollouts: Sequence[RolloutConfig],
>>>>>>> 206cdfcd
    num_train: Optional[int] = None,
    num_test: Optional[int] = None,
    transform: Optional[Callable] = None,
) -> Tuple[torch.utils.data.DataLoader, torch.utils.data.DataLoader]:
    if num_train is None or num_test is None:
        warnings.warn("No number of samples given, will return an infinite DataLoader.")

    train_data = get_dynamic_dataset(rollouts, venv_factory, transform, seed, num_train)
    test_data = get_dynamic_dataset(
        rollouts, venv_factory, transform, seed + 1, num_test
    )

    train_loader = torch.utils.data.DataLoader(
        train_data,
        batch_size=batch_size,
        collate_fn=collate_fn,
    )
    test_loader = torch.utils.data.DataLoader(
        test_data,
        batch_size=batch_size,
        collate_fn=collate_fn,
    )
    return train_loader, test_loader


def get_data_loaders(
    batch_size: int,
    num_workers: int = 0,
    seed: int = 0,
    data_path: Optional[str] = None,
    venv_factory: Optional[Callable[[], VecEnv]] = None,
<<<<<<< HEAD
    rollouts: Optional[List[RolloutConfig]] = None,
=======
    rollouts: Optional[Sequence[RolloutConfig]] = None,
>>>>>>> 206cdfcd
    num_train: Optional[int] = None,
    num_test: Optional[int] = None,
    transform: Optional[Callable] = None,
) -> Tuple[torch.utils.data.DataLoader, torch.utils.data.DataLoader]:
    """Create train and test Pytorch dataloaders for transitions.

    The underlying Dataset will be either StoredRewardData or DynamicRewardData,
    depending on the arguments passed to this function.

    If you want to use a stored dataset, pass a `data_path`. Otherwise,
    pass a `venv`, a `rollouts` list of configurations
    and optionally `num_train` and `num_test`
    (to get a finite dataloader).

    Args:
        batch_size (int): batch size for the dataloaders
        num_workers (int, optional): number of dataloader workers. Defaults to 0.
        seed (int, optional): random seed for env and policy, only relevant if
            dynamic data is used.
        data_path (str, optional): path to a stored dataset for StoredRewardData.
        venv_factory (optional): only required if `data_path` is None.
            Should be a Callable that returns a new instance of the environment
            to be used whenever it is called. Seeding will happen automatically.
        rollouts (list, optional): a list of RolloutConfigs describing
            the different policies to use and how to weight them.
        num_train (int, optional): number of training samples.
        num_test (int, optional): number of test samples.
        transform (Callable, optional): transforms to pass on to the Dataset.

    Returns:
        Tuple[torch.utils.data.DataLoader, torch.utils.data.DataLoader]: a train and
            a test dataloader which return batches of (Transition, reward) tuples
    """
    if data_path is not None:
        # if a path to a dataset is given, we use that
        if rollouts is not None:
            raise ValueError(
                "Both policies and path to a dataset were given, can only use one."
            )

        return _get_stored_data_loaders(
            batch_size, num_workers, data_path, num_train, num_test, transform
        )

    # if no path is given, we return a dataloader that generates samples
    # dynamically
    if venv_factory is None:
        raise ValueError("Path to dataset or an environment are required.")
    if num_workers > 0:
        raise ValueError(
            "Multiple workers are currently not supported for dynamic datasets."
        )
    if rollouts is None:
        raise ValueError(
            "Neither rollout configuration nor dataset path are given, "
            "need one of them."
        )
    return _get_dynamic_data_loaders(
        batch_size, seed, venv_factory, rollouts, num_train, num_test, transform
    )<|MERGE_RESOLUTION|>--- conflicted
+++ resolved
@@ -1,11 +1,7 @@
 """Module for datasets consisting of transition-reward pairs."""
 from pathlib import Path
 import random
-<<<<<<< HEAD
-from typing import Callable, List, NamedTuple, Optional, Tuple
-=======
 from typing import Callable, NamedTuple, Optional, Sequence, Tuple
->>>>>>> 206cdfcd
 import warnings
 
 import numpy as np
@@ -52,31 +48,20 @@
 
     def __init__(
         self,
-<<<<<<< HEAD
-        datasets: List[torch.utils.data.IterableDataset],
-        weights: Optional[List[float]] = None,
-=======
         datasets: Sequence[torch.utils.data.IterableDataset],
         weights: Optional[Sequence[float]] = None,
->>>>>>> 206cdfcd
         num: Optional[int] = None,
         seed: int = 0,
     ):
         super().__init__()
         self.datasets = datasets
         self.state_shape = datasets[0].state_shape
-<<<<<<< HEAD
         self.action_shape = datasets[0].action_shape
         for dataset in datasets:
             if dataset.state_shape != self.state_shape:
                 raise ValueError("All datasets must have matching state spaces.")
             if dataset.action_shape != self.action_shape:
                 raise ValueError("All datasets must have matching action spaces.")
-=======
-        for dataset in datasets:
-            if dataset.state_shape != self.state_shape:
-                raise ValueError("All datasets must have matching state spaces.")
->>>>>>> 206cdfcd
         self.weights = weights
         self.num = num
         self.yielded = 0
@@ -99,13 +84,10 @@
             self.yielded += 1
 
     def __len__(self):
-<<<<<<< HEAD
-=======
         """Maximum number of transitions in the dataset or None if infinite.
 
         Warning: the actual number of transitions might be lower
         if one of the constituent datasets is too small!"""
->>>>>>> 206cdfcd
         return self.num
 
 
@@ -129,11 +111,6 @@
         train: bool = True,
         transform: Optional[Callable] = None,
     ):
-<<<<<<< HEAD
-        # If you change the data loading code here, also change it
-        # in get_worker_init_fn
-=======
->>>>>>> 206cdfcd
         npz = np.load(path.with_suffix(".npz"))
         self.mode = "train" if train else "test"
         self.data = {
@@ -143,8 +120,6 @@
             "rewards": npz[f"{self.mode}_rewards"],
             "dones": npz[f"{self.mode}_dones"],
         }
-<<<<<<< HEAD
-=======
         assert self.data["states"].shape == self.data["next_states"].shape
         assert (
             len(self.data["states"])
@@ -152,7 +127,6 @@
             == len(self.data["rewards"])
             == len(self.data["dones"])
         )
->>>>>>> 206cdfcd
         self.transform = transform
         self.state_shape = self.data["states"].shape[1:]
         self.action_shape = self.data["actions"].shape[1:]
@@ -232,10 +206,7 @@
             yield out
 
     def __len__(self):
-<<<<<<< HEAD
-=======
         """Number of transitions in the dataset or None if infinite."""
->>>>>>> 206cdfcd
         return self.num
 
 
@@ -270,11 +241,7 @@
 
 
 def get_dynamic_dataset(
-<<<<<<< HEAD
-    rollouts: List[RolloutConfig],
-=======
     rollouts: Sequence[RolloutConfig],
->>>>>>> 206cdfcd
     venv_factory: Callable[[], VecEnv],
     transform: Optional[Callable] = None,
     seed: int = 0,
@@ -282,18 +249,6 @@
 ):
     datasets = []
     weights = []
-<<<<<<< HEAD
-    for cfg in rollouts:
-        # environments are seeded by DynamicRewardData, this will already
-        # ensure they all have different seeds
-        venv = venv_factory()
-        policy = get_policy(cfg.random_prob, cfg.agent_path, venv)
-        train_data = DynamicRewardData(venv, policy, transform=transform, seed=seed + 1)
-        datasets.append(train_data)
-        weights.append(cfg.weight)
-
-    return MixedDataset(datasets, weights, num, seed)
-=======
     for i, cfg in enumerate(rollouts):
         # environments are seeded by DynamicRewardData, this will already
         # ensure they all have different seeds
@@ -306,7 +261,6 @@
     # maybe this is too paranoid but we've already used `seed` for the
     # dynamic reward data, so we use `seed - 1` here
     return MixedDataset(datasets, weights, num, seed - 1)
->>>>>>> 206cdfcd
 
 
 def _get_stored_data_loaders(
@@ -346,11 +300,7 @@
     batch_size: int,
     seed: int,
     venv_factory: Callable[[], VecEnv],
-<<<<<<< HEAD
-    rollouts: List[RolloutConfig],
-=======
     rollouts: Sequence[RolloutConfig],
->>>>>>> 206cdfcd
     num_train: Optional[int] = None,
     num_test: Optional[int] = None,
     transform: Optional[Callable] = None,
@@ -382,11 +332,7 @@
     seed: int = 0,
     data_path: Optional[str] = None,
     venv_factory: Optional[Callable[[], VecEnv]] = None,
-<<<<<<< HEAD
-    rollouts: Optional[List[RolloutConfig]] = None,
-=======
     rollouts: Optional[Sequence[RolloutConfig]] = None,
->>>>>>> 206cdfcd
     num_train: Optional[int] = None,
     num_test: Optional[int] = None,
     transform: Optional[Callable] = None,
